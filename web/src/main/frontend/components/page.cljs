--- conflicted
+++ resolved
@@ -429,7 +429,6 @@
                 state)}
   []
   (let [current-repo (state/sub :git/current-repo)]
-<<<<<<< HEAD
     (rum/with-context [[t] i18n/*tongue-context*]
       [:div.flex-1
        [:h1.title (t :all-pages)]
@@ -444,28 +443,7 @@
              (for [[page modified-at] pages]
                (let [encoded-page (util/encode-str page)]
                  [:tr {:key encoded-page}
-                  [:td [:a.text-gray-700 {:href (str "/page/" encoded-page)}
-                        page]]
-                  [:td [:span.text-gray-500.text-sm
-                        (if (zero? modified-at)
-                          (t :file/no-data)
-                          (date/get-date-time-string
-                           (t/to-default-time-zone (tc/to-date-time modified-at))))]]]))]]))])))
-=======
-    [:div.flex-1
-     [:h1.title "All Pages"]
-     (when current-repo
-       (let [pages (db/get-pages-with-modified-at current-repo)]
-         [:table.table-auto
-          [:thead
-           [:tr
-            [:th "Page name"]
-            [:th "Last modified at"]]]
-          [:tbody
-           (for [[page modified-at] pages]
-             (let [encoded-page (util/encode-str page)]
-               [:tr {:key encoded-page}
-                [:td [:a.text-gray-700 {:on-click (fn [e]
+                  [:td [:a.text-gray-700 {:on-click (fn [e]
                                                     (util/stop e)
                                                     (let [repo (state/get-current-repo)
                                                           page (db/pull repo '[*] [:page/name (string/lower-case page)])]
@@ -477,12 +455,11 @@
                                                          {:page page}))))
                                         :href (str "/page/" encoded-page)}
                       page]]
-                [:td [:span.text-gray-500.text-sm
-                      (if (zero? modified-at)
-                        "No data"
-                        (date/get-date-time-string
-                         (t/to-default-time-zone (tc/to-date-time modified-at))))]]]))]]))]))
->>>>>>> 87a438e6
+                  [:td [:span.text-gray-500.text-sm
+                        (if (zero? modified-at)
+                          (t :file/no-data)
+                          (date/get-date-time-string
+                           (t/to-default-time-zone (tc/to-date-time modified-at))))]]]))]]))])))
 
 (rum/defcs new < rum/reactive
   (rum/local "" ::title)
