--- conflicted
+++ resolved
@@ -206,16 +206,11 @@
 (rum/defcs page < rum/reactive
   {:did-mount (fn [state]
                 (ui-handler/scroll-and-highlight! state)
-<<<<<<< HEAD
-                (editor-handler/open-last-block!)
-                state)}
-=======
                 (editor-handler/open-last-block! false)
                 state)
    :did-update (fn [state]
                  (ui-handler/scroll-and-highlight! state)
                  state)}
->>>>>>> 75c06c16
   [state {:keys [repo] :as option}]
   (let [current-repo (state/sub :git/current-repo)
         repo (or repo current-repo)
