--- conflicted
+++ resolved
@@ -81,8 +81,6 @@
       - name: Checkout
         uses: actions/checkout@v2
 
-<<<<<<< HEAD
-=======
       - name: Set up Java
         uses: actions/setup-java@v2
         with:
@@ -94,23 +92,19 @@
         with:
           cli: ${{ env.CLOJURE_VERSION }}
 
->>>>>>> e0c03795
       - name: Setup Babashka
         uses: turtlequeue/setup-babashka@v1.3.0
         with:
           babashka-version: ${{ env.BABASHKA_VERSION }}
 
-<<<<<<< HEAD
-      - name: Lint invalid dictionary keys
-        run: bb lang:invalid-dicts
-
-=======
       - name: Run clj-kondo lint
         run: clojure -M:clj-kondo --parallel --lint src
 
       - name: Carve lint for unused vars
         run: scripts/carve.clj
->>>>>>> e0c03795
+
+      - name: Lint invalid dictionary keys
+        run: bb lang:invalid-dicts
 
   e2e-test:
     runs-on: ubuntu-latest
