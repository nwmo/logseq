import { Vec } from '@tldraw/vec'
import { action, computed, makeObservable, observable } from 'mobx'
<<<<<<< HEAD
import type { TLBounds } from '~types'
import { FIT_TO_SCREEN_PADDING, ZOOM_UPDATE_FACTOR } from '~constants'
=======
import { FIT_TO_SCREEN_PADDING } from '../constants'
import type { TLBounds } from '../types'
>>>>>>> 230310d0

export class TLViewport {
  constructor() {
    makeObservable(this)
  }

  static readonly minZoom = 0.1
  static readonly maxZoom = 4

  /* ------------------- Properties ------------------- */

  @observable bounds: TLBounds = {
    minX: 0,
    minY: 0,
    maxX: 1080,
    maxY: 720,
    width: 1080,
    height: 720,
  }

  @observable camera = {
    point: [0, 0],
    zoom: 1,
  }

  /* --------------------- Actions -------------------- */

  @action updateBounds = (bounds: TLBounds): this => {
    this.bounds = bounds
    return this
  }

  panCamera = (delta: number[]): this => {
    return this.update({
      point: Vec.sub(this.camera.point, Vec.div(delta, this.camera.zoom)),
    })
  }

  @action update = ({ point, zoom }: Partial<{ point: number[]; zoom: number }>): this => {
    if (point !== undefined) this.camera.point = point
    if (zoom !== undefined) this.camera.zoom = zoom
    return this
  }

  private _currentView = {
    minX: 0,
    minY: 0,
    maxX: 1,
    maxY: 1,
    width: 1,
    height: 1,
  }

  @computed get currentView(): TLBounds {
    const {
      bounds,
      camera: { point, zoom },
    } = this
    const w = bounds.width / zoom
    const h = bounds.height / zoom
    return {
      minX: -point[0],
      minY: -point[1],
      maxX: w - point[0],
      maxY: h - point[1],
      width: w,
      height: h,
    }
  }

  getPagePoint = (point: number[]): number[] => {
    const { camera, bounds } = this
    return Vec.sub(Vec.div(Vec.sub(point, [bounds.minX, bounds.minY]), camera.zoom), camera.point)
  }

  getScreenPoint = (point: number[]): number[] => {
    const { camera } = this
    return Vec.mul(Vec.add(point, camera.point), camera.zoom)
  }

  zoomIn = (): this => {
    const { camera, bounds } = this
    const zoom: number = Math.min(TLViewport.maxZoom, camera.zoom / ZOOM_UPDATE_FACTOR)
    const center = [bounds.width / 2, bounds.height / 2]
    const p0 = Vec.sub(Vec.div(center, camera.zoom), center)
    const p1 = Vec.sub(Vec.div(center, zoom), center)
    return this.update({ point: Vec.toFixed(Vec.add(camera.point, Vec.sub(p1, p0))), zoom })
  }

  zoomOut = (): this => {
    const { camera, bounds } = this
    const zoom: number = Math.max(TLViewport.minZoom, camera.zoom * ZOOM_UPDATE_FACTOR)
    const center = [bounds.width / 2, bounds.height / 2]
    const p0 = Vec.sub(Vec.div(center, camera.zoom), center)
    const p1 = Vec.sub(Vec.div(center, zoom), center)
    return this.update({ point: Vec.toFixed(Vec.add(camera.point, Vec.sub(p1, p0))), zoom })
  }

  resetZoom = (): this => {
    const {
      bounds,
      camera: { zoom, point },
    } = this
    const center = [bounds.width / 2, bounds.height / 2]
    const p0 = Vec.sub(Vec.div(center, zoom), point)
    const p1 = Vec.sub(Vec.div(center, 1), point)
    return this.update({ point: Vec.toFixed(Vec.add(point, Vec.sub(p1, p0))), zoom: 1 })
  }

  zoomToBounds = ({ width, height, minX, minY }: TLBounds): this => {
    const { bounds, camera } = this
    let zoom = Math.min(
      (bounds.width - FIT_TO_SCREEN_PADDING) / width,
      (bounds.height - FIT_TO_SCREEN_PADDING) / height
    )
    zoom = Math.min(
      1,
      Math.max(
        TLViewport.minZoom,
        camera.zoom === zoom || camera.zoom < 1 ? Math.min(1, zoom) : zoom
      )
    )
    const delta = [
      (bounds.width - width * zoom) / 2 / zoom,
      (bounds.height - height * zoom) / 2 / zoom,
    ]
    return this.update({ point: Vec.add([-minX, -minY], delta), zoom })
  }
}<|MERGE_RESOLUTION|>--- conflicted
+++ resolved
@@ -1,12 +1,7 @@
 import { Vec } from '@tldraw/vec'
 import { action, computed, makeObservable, observable } from 'mobx'
-<<<<<<< HEAD
-import type { TLBounds } from '~types'
-import { FIT_TO_SCREEN_PADDING, ZOOM_UPDATE_FACTOR } from '~constants'
-=======
-import { FIT_TO_SCREEN_PADDING } from '../constants'
+import { FIT_TO_SCREEN_PADDING, ZOOM_UPDATE_FACTOR } from '../constants'
 import type { TLBounds } from '../types'
->>>>>>> 230310d0
 
 export class TLViewport {
   constructor() {
