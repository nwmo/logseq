(ns frontend.state
  (:require [frontend.storage :as storage]
            [rum.core :as rum]
            [frontend.util :as util :refer-macros [profile]]
            [clojure.string :as string]
            [medley.core :as medley]
            [goog.object :as gobj]
            [goog.dom :as gdom]
            [dommy.core :as dom]
            [cljs.core.async :as async]))

(defonce state
  (atom
   {:route-match nil
    :today nil
    :daily/migrating? nil
    :db/batch-txs (async/chan 100)
    :notification/show? false
    :notification/content nil
    :repo/cloning? false
    :repo/loading-files? nil
    :repo/importing-to-db? nil
    :repo/sync-status {}
    :repo/changed-files nil
    ;; TODO: how to detect the network reliably?
    :network/online? true
    :indexeddb/support? true
    ;; TODO: save in local storage so that if :changed? is true when user
    ;; reloads the browser, the app should re-index the repo (another way
    ;; is to save all the tx data since :last-stored-at)
    ;; repo -> {:last-stored-at :last-modified-at}
    :repo/persist-status {}
    :me nil
    :git/clone-repo (or (storage/get :git/clone-repo) "")
    :git/current-repo (storage/get :git/current-repo)
    :git/status {}
    :format/loading {}
    :draw? false
    :db/restoring? nil

    :journals-length 1

    :search/q ""
    :search/result nil

    ;; custom shortcuts
    :shortcuts {:editor/new-block "enter"}

    ;; right sidebar
    :ui/sidebar-open? false
    :ui/left-sidebar-open? false
    :ui/theme (or (storage/get :ui/theme) "dark")
    ;; :show-all, :hide-block-body, :hide-block-children
    :ui/cycle-collapse :show-all
    :ui/collapsed-blocks {}
    :ui/sidebar-collapsed-blocks {}
    :ui/root-component nil
    :ui/file-component nil
    :ui/custom-query-components {}
    :ui/show-recent? false
    :ui/developer-mode? (or (= (storage/get "developer-mode") "true")
                            false)
    :document/mode? (or (storage/get :document/mode?) false)

    :github/contents {}
    :config {}
    :editor/show-page-search? false
    :editor/show-page-search-hashtag? false
    :editor/show-date-picker? false
    ;; With label or other data
    :editor/show-input nil
    :editor/last-saved-cursor nil
    :editor/editing? nil
    :editor/pos 0
    :editor/content {}
    :editor/block nil
    :editor/block-dom-id nil
    :editor/set-timestamp-block nil
    :cursor-range nil

    :selection/mode false
    :selection/blocks []
    :selection/start-block nil
    :custom-context-menu/show? false
    :custom-context-menu/links nil

    ;; pages or blocks in the right sidebar
    :sidebar/blocks '()

    :preferred-language (storage/get :preferred-language)

    ;; all notification contents as k-v pairs
    :notification/contents {}}))

(defn get-route-match
  []
  (:route-match @state))

(defn get-current-route
  []
  (get-in (get-route-match) [:data :name]))

(defn get-current-page
  []
  (and
   (= :page (get-current-route))
   (get-in (get-route-match)
           [:path-params :name])))

(defn route-has-p?
  []
  (get-in (get-route-match) [:query-params :p]))

(defn sub
  [ks]
  (if (coll? ks)
    (util/react (rum/cursor-in state ks))
    (util/react (rum/cursor state ks))))

(defn set-state!
  [path value]
  (if (vector? path)
    (swap! state assoc-in path value)
    (swap! state assoc path value)))

(defn update-state!
  [path f]
  (if (vector? path)
    (swap! state update-in path f)
    (swap! state update path f)))

(defn get-current-repo
  []
  (:git/current-repo @state))

(defn get-config
  ([]
   (get-config (get-current-repo)))
  ([repo-url]
   (get-in @state [:config repo-url])))

(defn sub-config
  []
  (sub :config))

(defn get-custom-css-link
  []
  (:custom-css-url (get-config)))

(defn all-pages-public?
  []
  (true? (:all-pages-public? (get-config))))

(defn enable-grammarly?
  []
  (true? (:feature/enable-grammarly?
          (get (sub-config) (get-current-repo)))))

(defn enable-timetracking?
  []
  (not (false? (:feature/enable-timetracking?
                (get (sub-config) (get-current-repo))))))

(defn get-default-home
  []
  (:default-home (get-config)))

(defn custom-home-page?
  []
  (some? (:page (get-default-home))))

(defn get-preferred-format
  ([]
   (get-preferred-format (get-current-repo)))
  ([repo-url]
   (keyword
    (or
     (when-let [fmt (:preferred-format (get-config repo-url))]
       (string/lower-case (name fmt)))

     (get-in @state [:me :preferred_format] "markdown")))))

(defn get-pages-directory
  []
  (when-let [repo (get-current-repo)]
    (:pages-directory (get-config repo))))

(defn get-preferred-workflow
  []
  (keyword
   (or
    (when-let [workflow (:preferred-workflow (get-config))]
      (let [workflow (name workflow)]
        (if (or (re-find #"now" workflow)
                (re-find #"NOW" workflow))
          :now
          :todo)))
    (get-in @state [:me :preferred_workflow] :now))))

(defn get-preferred-todo
  []
  (if (= (get-preferred-workflow) :now)
    "LATER"
    "TODO"))

(defn hide-file?
  []
  (:hide-file-in-page? (get-config)))

(defn page-name-order
  []
  (:page-name-order (get-config)))

(defn get-repos
  []
  (get-in @state [:me :repos]))

(defn set-current-repo!
  [repo]
  (swap! state assoc :git/current-repo repo)
  (if repo
    (storage/set :git/current-repo repo)
    (storage/remove :git/current-repo)))

(defn set-preferred-format!
  [format]
  (swap! state assoc-in [:me :preferred_format] (name format)))

(defn set-preferred-workflow!
  [workflow]
  (swap! state assoc-in [:me :preferred_workflow] (name workflow)))

(defn set-preferred-language!
  [language]
  (set-state! :preferred-language (name language))
  (storage/set :preferred-language (name language)))

(defn delete-repo!
  [repo]
  (swap! state update-in [:me :repos]
         (fn [repos]
           (->> (remove #(= (:url repo)
                            (:url %))
                        repos)
                (util/distinct-by :url))))
  (when (= (get-current-repo) (:url repo))
    (set-current-repo! (:url (first (get-repos))))))

(defn next-collapse-mode
  []
  (case (:ui/cycle-collapse @state)
    :show-all
    :hide-block-body

    :hide-block-body
    :hide-block-children

    :hide-block-children
    :show-all))

(defn cycle-collapse!
  []
  (set-state! :ui/cycle-collapse (next-collapse-mode)))

(defn set-timestamp-block!
  [value]
  (set-state! :editor/set-timestamp-block value))

(defn get-timestamp-block
  []
  (:editor/set-timestamp-block @state))

(defn set-edit-content!
  [input-id value]
  (when input-id
    (when-let [input (gdom/getElement input-id)]
      (gobj/set input "value" value))
    (update-state! :editor/content (fn [m]
                                     (assoc m input-id value)))
    ;; followers
    ;; (when-let [s (util/extract-uuid input-id)]
    ;;   (let [input (gdom/getElement input-id)
    ;;         leader-parent (util/rec-get-block-node input)
    ;;         followers (->> (array-seq (js/document.getElementsByClassName s))
    ;;                        (remove #(= leader-parent %)))]
    ;;     (prn "followers: " (count followers))
    ;;     ))
))

(defn get-edit-input-id
  []
  (ffirst (:editor/editing? @state)))

(defn get-edit-content
  []
  (get (:editor/content @state) (get-edit-input-id)))

(defn append-current-edit-content!
  [append-text]
  (when-not (string/blank? append-text)
    (when-let [input-id (get-edit-input-id)]
      (when-let [input (gdom/getElement input-id)]
        (let [value (gobj/get input "value")
              new-value (str value append-text)
              new-value (if (or (= (last value) " ")
                                (= (last value) "\n"))
                          new-value
                          (str "\n" new-value))]
          (js/document.execCommand "insertText" false append-text)
          (update-state! :editor/content (fn [m]
                                           (assoc m input-id new-value))))))))

(defn get-cursor-range
  []
  (:cursor-range @state))

(defn set-cursor-range!
  [range]
  (set-state! :cursor-range range))

(defn cloning?
  []
  (:repo/cloning? @state))

(defn set-cloning?
  [value]
  (set-state! :repo/cloning? value))

(defn get-block-collapsed-state
  [block-id]
  (get-in @state [:ui/collapsed-blocks block-id]))

(defn set-collapsed-state!
  [block-id value]
  (set-state! [:ui/collapsed-blocks block-id] value))

(defn collapse-block!
  [block-id]
  (set-collapsed-state! block-id true))

(defn expand-block!
  [block-id]
  (set-collapsed-state! block-id false))

(defn collapsed?
  [block-id]
  (get-in @state [:ui/collapsed-blocks block-id]))

(defn clear-collapsed-blocks!
  []
  (set-state! :ui/collapsed-blocks {}))

(defn set-q!
  [value]
  (set-state! :search/q value))

(defn set-editor-show-page-search
  [value]
  (set-state! :editor/show-page-search? value)
  (set-state! :editor/show-page-search-hashtag? false))
(defn set-editor-show-page-search-hashtag
  [value]
  (set-state! :editor/show-page-search? value)
  (set-state! :editor/show-page-search-hashtag? value))

(defn get-editor-show-page-search
  []
  (get @state :editor/show-page-search?))
(defn get-editor-show-page-search-hashtag
  []
  (get @state :editor/show-page-search-hashtag?))
(defn set-editor-show-block-search
  [value]
  (set-state! :editor/show-block-search? value))
(defn get-editor-show-block-search
  []
  (get @state :editor/show-block-search?))
(defn set-editor-show-template-search
  [value]
  (set-state! :editor/show-template-search? value))
(defn get-editor-show-template-search
  []
  (get @state :editor/show-template-search?))
(defn set-editor-show-date-picker
  [value]
  (set-state! :editor/show-date-picker? value))
(defn get-editor-show-date-picker
  []
  (get @state :editor/show-date-picker?))
(defn set-editor-show-input
  [value]
  (set-state! :editor/show-input value))
(defn get-editor-show-input
  []
  (get @state :editor/show-input))

(defn set-edit-input-id!
  [input-id]
  (swap! state update :editor/editing?
         (fn [m]
           (and input-id {input-id true}))))

(defn set-edit-pos!
  [pos]
  (set-state! :editor/pos pos))

(defn get-edit-pos
  []
  (:editor/pos @state))

(defn set-selection-start-block!
  [start-block]
  (swap! state assoc :selection/start-block start-block))

(defn get-selection-start-block
  []
  (get @state :selection/start-block))

(defn set-selection-blocks!
  [blocks]
  (when (seq blocks)
    (swap! state assoc
           :selection/mode true
           :selection/blocks blocks)))

(defn into-selection-mode!
  []
  (swap! state assoc :selection/mode true))

(defn clear-selection!
  []
  (swap! state assoc
         :selection/mode false
         :selection/blocks nil
         :selection/up? nil))

(defn clear-selection-blocks!
  []
  (swap! state assoc :selection/blocks nil))

(defn get-selection-blocks
  []
  (:selection/blocks @state))

(defn in-selection-mode?
  []
  (:selection/mode @state))

(defn conj-selection-block!
  [block up?]
  (dom/add-class! block "selected noselect")
  (swap! state assoc
         :selection/mode true
         :selection/blocks (conj (:selection/blocks @state) block)
         :selection/up? up?))

(defn pop-selection-block!
  []
  (let [[first-block & others] (:selection/blocks @state)]
    (swap! state assoc
           :selection/mode true
           :selection/blocks others)
    first-block))

(defn selection-up?
  []
  (:selection/up? @state))

(defn set-selection-up?
  [value]
  (swap! state assoc :selection/up? value))

(defn show-custom-context-menu!
  [links]
  (swap! state assoc
         :custom-context-menu/show? true
         :custom-context-menu/links links))

(defn hide-custom-context-menu!
  []
  (swap! state assoc
         :custom-context-menu/show? false
         :custom-context-menu/links nil))

(defn set-git-clone-repo!
  [repo]
  (set-state! :git/clone-repo repo)
  (storage/set :git/clone-repo repo))

(defn set-github-token!
  [repo token]
  (when token
    (swap! state update-in [:me :repos]
           (fn [repos]
             (map (fn [r]
                    (if (= repo (:url r))
                      (assoc r :token token)
                      repo)) repos)))))

(defn set-github-installation-tokens!
  [tokens]
  (when (seq tokens)
    (let [tokens (medley/map-keys name tokens)
          repos (get-in @state [:me :repos])]
      (when (seq repos)
        (let [repos (mapv (fn [{:keys [installation_id] :as r}]
                            (if-let [token (get tokens installation_id)]
                              (assoc r :token token)
                              r)) repos)]
          (swap! state assoc-in [:me :repos] repos))))))

(defn get-github-token
  ([]
   (get-github-token (get-current-repo)))
  ([repo]
   (when repo
     (let [repos (get-in @state [:me :repos])]
       (-> (filter #(= repo (:url %)) repos)
           first
           :token)))))

(defn toggle-sidebar-open?!
  []
  (swap! state update :ui/sidebar-open? not))

(defn open-right-sidebar!
  []
  (swap! state assoc :ui/sidebar-open? true))

(defn hide-right-sidebar!
  []
  (swap! state assoc :ui/sidebar-open? false))

(defn sidebar-add-block!
  [repo db-id block-type block-data]
  (when db-id
    (update-state! :sidebar/blocks (fn [blocks]
                                     (->> (remove #(= (second %) db-id) blocks)
                                          (cons [repo db-id block-type block-data])
                                          (distinct))))
    (open-right-sidebar!)))

(defn sidebar-remove-block!
  [idx]
  (update-state! :sidebar/blocks #(util/drop-nth idx %))
  (when (empty? (:sidebar/blocks @state))
    (hide-right-sidebar!)))

(defn get-sidebar-blocks
  []
  (:sidebar/blocks @state))

(defn sidebar-block-toggle-collapse!
  [db-id]
  (when db-id
    (update-state! [:ui/sidebar-collapsed-blocks db-id] not)))

(defn set-editing!
  [edit-input-id content block cursor-range]
  (when edit-input-id
    (let [content (or content "")]
      (swap! state
             (fn [state]
               (-> state
                   (assoc-in [:editor/content edit-input-id] (string/trim content))
                   (assoc
                    :editor/block block
                    :editor/editing? {edit-input-id true}
                    :cursor-range cursor-range)))))))

(defn clear-edit!
  []
  (swap! state merge {:editor/editing? nil
                      :editor/block nil
                      :cursor-range nil}))

(defn get-edit-block
  []
  (get @state :editor/block))

(defn set-last-pos!
  [new-pos]
  (reset! state (assoc @state :editor/last-saved-cursor new-pos)))

(defn set-block-content-and-last-pos!
  [edit-input-id content new-pos]
  (when edit-input-id
    (set-edit-content! edit-input-id content)
    (reset! state (assoc @state :editor/last-saved-cursor new-pos))))

(defn set-theme!
  [theme]
  (set-state! :ui/theme theme)
  (storage/set :ui/theme theme))

(defn set-editing-block-dom-id!
  [block-dom-id]
  (set-state! :editor/block-dom-id block-dom-id))

(defn get-editing-block-dom-id
  []
  (:editor/block-dom-id @state))

(defn toggle-theme!
  []
  (let [theme (:ui/theme @state)
        theme' (if (= theme "dark") "white" "dark")]
    (set-theme! theme')))

(defn- file-content-key
  [repo path]
  (str "ls_file_content_" repo path))

(defn update-sync-status!
  [status]
  (when (seq status)
    (when-let [current-repo (get-current-repo)]
      (set-state! [:repo/sync-status current-repo] status))))

(defn set-root-component!
  [component]
  (set-state! :ui/root-component component))

(defn get-root-component
  []
  (get @state :ui/root-component))

(defn set-file-component!
  [component]
  (set-state! :ui/file-component component))

(defn clear-file-component!
  []
  (set-state! :ui/file-component nil))

(defn get-file-component
  []
  (get @state :ui/file-component))

(defn set-journals-length!
  [value]
  (when value
    (set-state! :journals-length value)))

(defn add-custom-query-component!
  [query-string component]
  (update-state! :ui/custom-query-components
                 (fn [m]
                   (assoc m query-string component))))

(defn remove-custom-query-component!
  [query-string]
  (update-state! :ui/custom-query-components
                 (fn [m]
                   (dissoc m query-string))))

(defn get-custom-query-components
  []
  (vals (get @state :ui/custom-query-components)))

(defn get-journal-template
  []
  (when-let [repo (get-current-repo)]
    (get-in @state [:config repo :default-templates :journals])))

(defn set-today!
  [value]
  (set-state! :today value))

(defn toggle-document-mode!
  []
  (let [mode (get @state :document/mode?)]
    (set-state! :document/mode? (not mode))
    (storage/set :document/mode? (not mode))))

(defn get-date-formatter
  []
  (or
   (when-let [repo (get-current-repo)]
     (get-in @state [:config repo :date-formatter]))
   ;; TODO:
   (get-in @state [:me :settings :date-formatter])
   "MMM do, yyyy"))

(defn set-git-status!
  [repo-url value]
  (swap! state assoc-in [:git/status repo-url] value))

(defn get-shortcut
  [repo key]
  (get-in @state [:config repo :shortcuts key]))

(defn get-me
  []
  (:me @state))

(defn logged?
  []
  (some? (:name (get-me))))

(defn set-draw!
  [value]
  (set-state! :draw? value))

(defn in-draw-mode?
  []
  (:draw? @state))

(defn set-db-restoring!
  [value]
  (set-state! :db/restoring? value))

(defn get-default-branch
  [repo-url]
  (or
   (some->> (:repos (get-me))
            (filter (fn [m]
                      (= (:url m) repo-url)))
            (first)
            :branch)
   "master"))

(defn get-current-project
  []
  (when-let [repo (get-current-repo)]
    (let [projects (:projects (get-me))
          project (:name (first (filter (fn [p] (= (:repo p) repo)) projects)))]
      (when-not (string/blank? project)
        project))))

(defn set-indexedb-support?
  [value]
  (set-state! :indexeddb/support? value))

(defn set-modal!
  [modal-panel-content]
  (swap! state assoc
         :modal/show? true
         :modal/panel-content modal-panel-content))

(defn close-modal!
  []
  (swap! state assoc
         :modal/show? false
         :modal/panel-content nil))

(defn get-journal-basis
  []
  (or
   (when-let [repo (get-current-repo)]
     (when-let [basis (get-in @state [:config repo :journal-basis])]
       (keyword (string/lower-case (str basis)))))
   :monthly))

(defn update-repo-last-stored-at!
  [repo]
  (swap! state assoc-in [:repo/persist-status repo :last-stored-at] (util/time-ms)))

(defn get-repo-persist-status
  []
  (:repo/persist-status @state))

(defn mark-repo-as-changed!
  [repo _tx-id]
  (swap! state assoc-in [:repo/persist-status repo :last-modified-at] (util/time-ms)))

(defn add-tx!
  ;; TODO: replace f with data for batch transactions
  [f]
  (when f
    (swap! state update :db/batch-txs (fn [chan]
                                        (async/put! chan f)
                                        chan))))

(defn get-db-batch-txs-chan
  []
  (:db/batch-txs @state))

(defn repos-need-to-be-stored?
  []
  (let [status (vals (get-repo-persist-status))]
    (some (fn [{:keys [last-stored-at last-modified-at]}]
            (> last-modified-at last-stored-at))
          status)))

(defn get-left-sidebar-open
  []
  (get-in @state [:ui/left-sidebar-open?]))

(defn set-left-sidebar-open!
  [value]
  (set-state! :ui/left-sidebar-open? value))

(defn set-daily-migrating!
  [value]
  (set-state! :daily/migrating? value))

(defn set-developer-mode!
  [value]
  (set-state! :ui/developer-mode? value)
  (storage/set "developer-mode" (str value)))

(defn get-notification-contents
  []
  (get-in @state [:notification/contents]))

(defn get-new-block-shortcut
  []
  (let [shortcut (get-in @state [:shortcuts :editor/new-block])]
    (if (and shortcut (contains? #{"enter" "alt+enter"} (string/lower-case shortcut)))
      shortcut
      "enter")))

(defn set-new-block-shortcut!
  [value]
  (set-state! [:shortcuts :editor/new-block] value))

(defn toggle-new-block-shortcut!
  []
  (if-let [enter? (= "enter" (get-new-block-shortcut))]
    (set-new-block-shortcut! "alt+enter")
    (set-new-block-shortcut! "enter")))

(defn set-config!
  [repo-url value]
  (set-state! [:config repo-url] value)
  (set-new-block-shortcut!
   (or (get-shortcut repo-url :editor/new-block)
       "enter")))

(defn git-auto-push?
  []
  (true? (:git-auto-push (get-config (get-current-repo)))))

(defn set-changed-files!
  [repo changed-files]
  (set-state! [:repo/changed-files repo] changed-files))

(defn get-changed-files
  []
  (get-in @state [:repo/changed-files (get-current-repo)]))

<<<<<<< HEAD
=======
(defn set-online!
  [value]
  (set-state! :network/online? value))

(defn online?
  []
  (:network/online? @state))

>>>>>>> 0c12c261
(defonce editor-op (atom nil))
(defn set-editor-op!
  [value]
  (reset! editor-op value))
(defn get-editor-op
  []
  @editor-op)<|MERGE_RESOLUTION|>--- conflicted
+++ resolved
@@ -840,8 +840,6 @@
   []
   (get-in @state [:repo/changed-files (get-current-repo)]))
 
-<<<<<<< HEAD
-=======
 (defn set-online!
   [value]
   (set-state! :network/online? value))
@@ -850,7 +848,6 @@
   []
   (:network/online? @state))
 
->>>>>>> 0c12c261
 (defonce editor-op (atom nil))
 (defn set-editor-op!
   [value]
