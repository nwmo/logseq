--- conflicted
+++ resolved
@@ -352,88 +352,6 @@
         value (if (some? value) value (:all-pages-public? (get-config)))]
     (true? value)))
 
-<<<<<<< HEAD
-(defn enable-grammarly?
-  []
-  (true? (:feature/enable-grammarly?
-           (get (sub-config) (get-current-repo)))))
-
-;; (defn store-block-id-in-file?
-;;   []
-;;   (true? (:block/store-id-in-file? (get-config))))
-
-(defn scheduled-deadlines-disabled?
-  []
-  (true? (:feature/disable-scheduled-and-deadline-query?
-           (get (sub-config) (get-current-repo)))))
-
-(defn enable-timetracking?
-  []
-  (not (false? (:feature/enable-timetracking?
-                 (get (sub-config) (get-current-repo))))))
-
-(defn enable-journals?
-  ([]
-   (enable-journals? (get-current-repo)))
-  ([repo]
-   (not (false? (:feature/enable-journals?
-                 (get (sub-config) repo))))))
-
-(defn enable-flashcards?
-  ([]
-   (enable-flashcards? (get-current-repo)))
-  ([repo]
-   (not (false? (:feature/enable-flashcards?
-                 (get (sub-config) repo))))))
-
-(defn user-groups
-  []
-  (set (sub [:user/info :UserGroups])))
-
-(defn enable-sync?
-  []
-  (sub :feature/enable-sync?))
-
-(defn export-heading-to-list?
-  []
-  (not (false? (:export/heading-to-list?
-                 (get (sub-config) (get-current-repo))))))
-
-(defn enable-git-auto-push?
-  [repo]
-  (not (false? (:git-auto-push
-                 (get (sub-config) repo)))))
-
-(defn enable-block-timestamps?
-  []
-  (true? (:feature/enable-block-timestamps?
-           (get (sub-config) (get-current-repo)))))
-
-(defn enable-whiteboards?
-  ([]
-   (enable-whiteboards? (get-current-repo)))
-  ([repo]
-   (and
-    (util/electron?)
-    (true? (:feature/enable-whiteboards?
-            (get (sub-config) repo))))))
-
-(defn sub-graph-config
-  []
-  (get (sub-config) (get-current-repo)))
-
-(defn sub-graph-config-settings
-  []
-  (:graph/settings (sub-graph-config)))
-
-;; Enable by default
-(defn show-brackets?
-  []
-  (not (false? (:ui/show-brackets?
-                 (get (sub-config) (get-current-repo))))))
-
-=======
->>>>>>> 0c2fec3e
 (defn get-default-home
   []
   (:default-home (get-config)))
