--- conflicted
+++ resolved
@@ -30,10 +30,6 @@
             [goog.object :as gobj]
             [lambdaisland.glogi :as log]
             [medley.core :as medley]
-<<<<<<< HEAD
-            [promesa.core :as p]
-            [rum.core :as rum]))
-=======
             [electron.ipc :as ipc]
             ["react-resize-context" :as Resize]
             ["react-textarea-autosize" :as TextareaAutosize]
@@ -46,7 +42,6 @@
             [frontend.db-mixins :as db-mixins]
             [frontend.mobile.util :as mobile-util]
             [goog.functions :refer [debounce]]))
->>>>>>> 0cebfb77
 
 (defonce transition-group (r/adapt-class TransitionGroup))
 (defonce css-transition (r/adapt-class CSSTransition))
@@ -174,35 +169,6 @@
   (dropdown
    content-fn
    (fn [{:keys [close-fn]}]
-<<<<<<< HEAD
-     [:.menu-links-wrapper
-      (when links-header links-header)
-
-      (for [{:keys [options title icon shortcut key hr hover-detail item _as-link?]} (if (fn? links) (links) links)]
-        (let [new-options
-              (merge options
-                     (cond->
-                       {:title    hover-detail
-                        :on-click (fn [e]
-                                    (when-not (false? (when-let [on-click-fn (:on-click options)]
-                                                        (on-click-fn e)))
-                                      (close-fn)))}
-                       key
-                       (assoc :key key)))
-              child (if hr
-                      nil
-                      (or item
-                          [:div.flex.items-center
-                           (when icon icon)
-                           [:div {:style {:margin-right "8px"
-                                          :margin-left  "4px"}} title]]))]
-          (if hr
-            [:hr.menu-separator {:key "dropdown-hr"}]
-            (rum/with-key
-              (menu-link new-options child shortcut)
-              title))))
-      (when links-footer links-footer)])
-=======
      (let [links-children
            (let [links (if (fn? links) (links) links)
                  links (remove nil? links)]
@@ -240,7 +206,6 @@
          [:.menu-links-outer
           outer-header wrapper-children outer-footer]
          wrapper-children)))
->>>>>>> 0cebfb77
    opts))
 
 (defn button
@@ -1005,12 +970,6 @@
               {:class (str "ls-icon-" class)}
               (f (merge {:size 18} (r/map-keys->camel-case opts)))])))))))
 
-(rum/defc type-icon
-  [{:keys [name class title extension?]}]
-  [:.type-icon {:class class
-                :title title}
-   (icon name {:extension? extension?})])
-
 (rum/defc with-shortcut < rum/reactive
   < {:key-fn (fn [key pos] (str "shortcut-" key pos))}
   [shortcut-key position content]
