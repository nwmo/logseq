(ns frontend.components.repo
  (:require [rum.core :as rum]
            [frontend.components.widgets :as widgets]
            [frontend.ui :as ui]
            [frontend.state :as state]
            [frontend.db :as db]
            [frontend.handler.repo :as repo-handler]
            [frontend.handler.common :as common-handler]
            [frontend.handler.route :as route-handler]
            [frontend.handler.export :as export-handler]
            [frontend.handler.web.nfs :as nfs-handler]
            [frontend.util :as util]
            [frontend.config :as config]
            [reitit.frontend.easy :as rfe]
            [frontend.version :as version]
            [frontend.components.commit :as commit]
            [frontend.components.svg :as svg]
            [frontend.context.i18n :as i18n]
            [clojure.string :as string]))

(rum/defc add-repo
  []
  (widgets/add-repo))

(rum/defc repos < rum/reactive
  []
  (let [{:keys [repos]} (state/sub :me)
        repos (util/distinct-by :url repos)]
    (if (seq repos)
      [:div#repos
       [:h1.title "All Repos"]

       [:div.pl-1.content
        [:div.flex.my-4 {:key "add-button"}
         (ui/button
          "Add another repo"
          :href (rfe/href :repo-add))]

        (for [{:keys [id url] :as repo} repos]
          [:div.flex.justify-between.mb-1 {:key id}
           [:a {:target "_blank"
                :href url}
            (db/get-repo-path url)]
           [:div.controls
            [:a.control {:title "Clone again and re-index the db"
                         :on-click (fn []
                                     (repo-handler/rebuild-index! repo)
                                     (js/setTimeout
                                      (fn []
                                        (route-handler/redirect! {:to :home}))
                                      500))}
             "Re-index"]
            [:a.control.ml-4 {:title "Clone again and re-index the db"
                              :on-click (fn []
                                          (export-handler/export-repo-as-json! (:url repo)))}
             "Export as JSON"]
            [:a.text-gray-400.ml-4 {:on-click (fn []
                                                (repo-handler/remove-repo! repo))}
             "Unlink"]]])]

       [:a#download-as-json.hidden]]
      (widgets/add-repo))))

(rum/defc sync-status < rum/reactive
  {:did-mount (fn [state]
                (js/setTimeout common-handler/check-changed-files-status 1000)
                state)}
  []
  (when-let [repo (state/get-current-repo)]
    (let [nfs-repo? (config/local-db? repo)]
      (when-not (= repo config/local-repo)
        (if (and nfs-repo? (nfs-handler/supported?))
          (let [syncing? (state/sub :graph/syncing?)]
            [:div.ml-2.mr-1.opacity-70.hover:opacity-100 {:class (if syncing? "loader" "initial")}
             [:a
              {:on-click #(nfs-handler/refresh! repo)
               :title (str "Sync files with the local directory: " (config/get-local-dir repo))}
              svg/refresh]])
          (let [changed-files (state/sub [:repo/changed-files repo])
                should-push? (seq changed-files)
                git-status (state/sub [:git/status repo])
                pushing? (= :pushing git-status)
                pulling? (= :pulling git-status)
                push-failed? (= :push-failed git-status)
                last-pulled-at (db/sub-key-value repo :git/last-pulled-at)
                ;; db-persisted? (state/sub [:db/persisted? repo])
                editing? (seq (state/sub :editor/editing?))]
            [:div.flex-row.flex.items-center
             (when pushing?
               [:span.lds-dual-ring.mt-1])
             (ui/dropdown
              (fn [{:keys [toggle-fn]}]
                [:div.cursor.w-2.h-2.sync-status.mr-2
                 {:class (cond
                           push-failed?
                           "bg-red-500"
                           (or
                            ;; (not db-persisted?)
                            editing?
                            should-push? pushing?)
                           "bg-orange-400"
                           :else
                           "bg-green-600")
                  :style {:border-radius "50%"
                          :margin-top 2}
                  :on-mouse-over
                  (fn [e]
                    (toggle-fn)
                    (js/setTimeout common-handler/check-changed-files-status 0))}])
              (fn [{:keys [toggle-fn]}]
                (rum/with-context [[t] i18n/*tongue-context*]
                  [:div.p-2.rounded-md.shadow-xs.bg-base-3.flex.flex-col.sync-content
                   {:on-mouse-leave toggle-fn}
                   [:div
                    [:div
                     (cond
                       push-failed?
                       [:p (t :git/push-failed)]
                       (and should-push? (seq changed-files))
                       [:div.changes
                        [:ul
                         (for [file changed-files]
                           [:li {:key (str "sync-" file)}
                            [:div.flex.flex-row.justify-between.align-items
                             [:a {:href (rfe/href :file {:path file})}
                              file]
                             [:a.ml-4.text-sm.mt-1
                              {:on-click (fn [e]
                                           (export-handler/download-file! file))}
                              [:span (t :download)]]]])]]
                       :else
                       [:p (t :git/local-changes-synced)])]
                   ;; [:a.text-sm.font-bold {:href "/diff"} "Check diff"]
                    [:div.flex.flex-row.justify-between.align-items.mt-2
                     (ui/button (t :git/push)
                                :on-click (fn [] (state/set-modal! commit/add-commit-message)))
                     (if pushing?
                       [:span.lds-dual-ring.mt-1])]]
                   [:hr]
                   [:div
                    (when-not (string/blank? last-pulled-at)
                      [:p {:style {:font-size 12}} (t :git/last-pull)
                       (str ": " last-pulled-at)])
                    [:div.flex.flex-row.justify-between.align-items
                     (ui/button (t :git/pull)
                                :on-click (fn [] (repo-handler/pull-current-repo)))
                     (if pulling?
                       [:span.lds-dual-ring.mt-1])]
                    [:a.mt-5.text-sm.opacity-50.block
                     {:on-click (fn []
                                  (export-handler/export-repo-as-zip! repo))}
                     (t :repo/download-zip)]
                    [:p.pt-2.text-sm.opacity-50
                     (t :git/version) (str " " version/version)]]])))]))))))

(rum/defc repos-dropdown < rum/reactive
  [head? on-click]
<<<<<<< HEAD
  (when-let [current-repo (state/sub :git/current-repo)]
    (let [logged? (state/logged?)
          local-repo? (= current-repo config/local-repo)
          get-repo-name (fn [repo]
                          (if (string/starts-with? repo config/local-db-prefix)
                            (str "local-" (string/replace-first repo config/local-db-prefix ""))
                            (if head?
                              (db/get-repo-path repo)
                              (util/take-at-most (db/get-repo-name repo) 20))))]
      (let [repos (->> (state/sub [:me :repos])
                       (remove (fn [r] (= config/local-repo (:url r)))))]
        (cond
          (> (count repos) 1)
          (ui/dropdown-with-links
           (fn [{:keys [toggle-fn]}]
             [:a#repo-switch {:on-click toggle-fn}
=======
  (let [current-repo (state/sub :git/current-repo)
        logged? (state/logged?)
        local-repo? (= current-repo config/local-repo)
        get-repo-name (fn [repo]
                          (if head?
                            (db/get-repo-path repo)
                            (util/take-at-most (db/get-repo-name repo) 20)))]
    (when logged?
      (if current-repo
        (let [repos (state/sub [:me :repos])]
          (if (> (count repos) 1)
            (ui/dropdown-with-links
             (fn [{:keys [toggle-fn]}]
               [:a#repo-switch {:on-click toggle-fn}
                [:span (get-repo-name current-repo)]
                [:span.dropdown-caret.ml-1 {:style {:border-top-color "#6b7280"}}]])
             (mapv
              (fn [{:keys [id url]}]
                {:title (get-repo-name url)
                 :options {:on-click (fn []
                                       (repo-handler/push-if-auto-enabled! (state/get-current-repo))
                                       (state/set-current-repo! url)
                                       (when-not (= :draw (state/get-current-route))
                                         (route-handler/redirect-to-home!))
                                       (when on-click
                                         (on-click url)))}})
              (remove (fn [repo]
                        (= current-repo (:url repo)))
                      repos))
             {:modal-class (util/hiccup->class
                            "origin-top-right.absolute.left-0.mt-2.w-48.rounded-md.shadow-lg ")})
            (if local-repo?
>>>>>>> 2bb96960
              [:span (get-repo-name current-repo)]
              [:span.dropdown-caret.ml-1 {:style {:border-top-color "#6b7280"}}]])
           (mapv
            (fn [{:keys [id url]}]
              {:title (get-repo-name url)
               :options {:on-click (fn []
                                     (state/set-current-repo! url)
                                     (when-not (= :draw (state/get-current-route))
                                       (route-handler/redirect-to-home!))
                                     (when on-click
                                       (on-click url)))}})
            (remove (fn [repo]
                      (= current-repo (:url repo)))
                    repos))
           {:modal-class (util/hiccup->class
                          "origin-top-right.absolute.left-0.mt-2.w-48.rounded-md.shadow-lg ")})

          (and current-repo (not local-repo?))
          [:a
           {:href current-repo
            :target "_blank"}
           (get-repo-name current-repo)]

          :else
          nil)))))<|MERGE_RESOLUTION|>--- conflicted
+++ resolved
@@ -155,7 +155,6 @@
 
 (rum/defc repos-dropdown < rum/reactive
   [head? on-click]
-<<<<<<< HEAD
   (when-let [current-repo (state/sub :git/current-repo)]
     (let [logged? (state/logged?)
           local-repo? (= current-repo config/local-repo)
@@ -172,46 +171,14 @@
           (ui/dropdown-with-links
            (fn [{:keys [toggle-fn]}]
              [:a#repo-switch {:on-click toggle-fn}
-=======
-  (let [current-repo (state/sub :git/current-repo)
-        logged? (state/logged?)
-        local-repo? (= current-repo config/local-repo)
-        get-repo-name (fn [repo]
-                          (if head?
-                            (db/get-repo-path repo)
-                            (util/take-at-most (db/get-repo-name repo) 20)))]
-    (when logged?
-      (if current-repo
-        (let [repos (state/sub [:me :repos])]
-          (if (> (count repos) 1)
-            (ui/dropdown-with-links
-             (fn [{:keys [toggle-fn]}]
-               [:a#repo-switch {:on-click toggle-fn}
-                [:span (get-repo-name current-repo)]
-                [:span.dropdown-caret.ml-1 {:style {:border-top-color "#6b7280"}}]])
-             (mapv
-              (fn [{:keys [id url]}]
-                {:title (get-repo-name url)
-                 :options {:on-click (fn []
-                                       (repo-handler/push-if-auto-enabled! (state/get-current-repo))
-                                       (state/set-current-repo! url)
-                                       (when-not (= :draw (state/get-current-route))
-                                         (route-handler/redirect-to-home!))
-                                       (when on-click
-                                         (on-click url)))}})
-              (remove (fn [repo]
-                        (= current-repo (:url repo)))
-                      repos))
-             {:modal-class (util/hiccup->class
-                            "origin-top-right.absolute.left-0.mt-2.w-48.rounded-md.shadow-lg ")})
-            (if local-repo?
->>>>>>> 2bb96960
               [:span (get-repo-name current-repo)]
               [:span.dropdown-caret.ml-1 {:style {:border-top-color "#6b7280"}}]])
            (mapv
             (fn [{:keys [id url]}]
               {:title (get-repo-name url)
                :options {:on-click (fn []
+                                     (repo-handler/push-if-auto-enabled! (state/get-current-repo))
+
                                      (state/set-current-repo! url)
                                      (when-not (= :draw (state/get-current-route))
                                        (route-handler/redirect-to-home!))
