--- conflicted
+++ resolved
@@ -390,92 +390,6 @@
                      page-name
                      path-page-name))]]]
                (when (not config/publishing?)
-<<<<<<< HEAD
-                 (let [contents? (= (string/lower-case (str page-name)) "contents")
-                       links (fn [] (->>
-                                     [(when-not contents?
-                                        {:title   (t :page/add-to-favorites)
-                                         :options {:on-click (fn [] (page-handler/handle-add-page-to-contents! page-original-name))}})
-
-                                      {:title "Go to presentation mode"
-                                       :options {:on-click (fn []
-                                                             (state/sidebar-add-block!
-                                                              repo
-                                                              (:db/id page)
-                                                              :page-presentation
-                                                              {:page page}))}}
-                                      (when (and (not contents?)
-                                                 (not journal?))
-                                        {:title   (t :page/rename)
-                                         :options {:on-click #(state/set-modal! (rename-page-dialog title page-name))}})
-
-                                      (when-let [file-path (and (util/electron?) (page-handler/get-page-file-path))]
-                                        [{:title   (t :page/open-in-finder)
-                                          :options {:on-click #(js/window.apis.showItemInFolder file-path)}}
-                                         {:title   (t :page/open-with-default-app)
-                                          :options {:on-click #(js/window.apis.openPath file-path)}}])
-
-                                      (when-not contents?
-                                        {:title   (t :page/delete)
-                                         :options {:on-click #(state/set-modal! (delete-page-dialog page-name))}})
-
-                                      (when (state/get-current-page)
-                                        {:title   (t :export)
-                                         :options {:on-click #(state/set-modal! export/export-page)}})
-
-                                      (when (util/electron?)
-                                        {:title   (t (if public? :page/make-private :page/make-public))
-                                         :options {:on-click
-                                                   (fn []
-                                                     (page-handler/update-public-attribute!
-                                                      page-name
-                                                      (if public? false true))
-                                                     (state/close-modal!))}})
-
-                                      (when plugin-handler/lsp-enabled?
-                                        (for [[_ {:keys [key label] :as cmd} action pid] (state/get-plugins-commands-with-type :page-menu-item)]
-                                          {:title label
-                                           :options {:on-click #(commands/exec-plugin-simple-command!
-                                                                 pid (assoc cmd :page (state/get-current-page)) action)}}))
-
-                                      (when developer-mode?
-                                        {:title   "(Dev) Show page data"
-                                         :options {:on-click (fn []
-                                                               (let [page-data (with-out-str (pprint/pprint (db/pull (:db/id page))))]
-                                                                 (println page-data)
-                                                                 (notification/show!
-                                                                  [:div
-                                                                   [:pre.code page-data]
-                                                                   [:br]
-                                                                   (ui/button "Copy to clipboard"
-                                                                     :on-click #(.writeText js/navigator.clipboard page-data))]
-                                                                  :success
-                                                                  false)))}})]
-                                     (flatten)
-                                     (remove nil?)))]
-                   [:div.flex.flex-row
-
-                    (when plugin-handler/lsp-enabled?
-                      (plugins/hook-ui-slot :page-head-actions-slotted nil)
-                      (plugins/hook-ui-items :pagebar))
-
-                    [:a.opacity-60.hover:opacity-100.page-op.mr-1
-                     {:title "Search in current page"
-                      :on-click #(route-handler/go-to-search! :page)}
-                     svg/search]
-
-                    (ui/dropdown-with-links
-                     (fn [{:keys [toggle-fn]}]
-                       [:a.cp__vertical-menu-button
-                        {:title    "More options"
-                         :on-click toggle-fn}
-                        (svg/vertical-dots nil)])
-                     links
-                     {:modal-class (util/hiccup->class
-                                    "origin-top-right.absolute.right-0.top-10.mt-2.rounded-md.shadow-lg.whitespace-nowrap.dropdown-overflow-auto.page-drop-options")
-                      :z-index     1})]))])
-
-=======
                  [:div.flex.flex-row
                   (when plugin-handler/lsp-enabled?
                     (plugins/hook-ui-slot :page-head-actions-slotted nil)
@@ -488,7 +402,6 @@
 
                   (page-menu repo t page page-name page-original-name title
                              journal? public? developer-mode?)])])
->>>>>>> d3c69431
             [:div
              (when (and block? (not sidebar?))
                (let [config {:id "block-parent"
