--- conflicted
+++ resolved
@@ -266,135 +266,6 @@
               page (if block?
                      (->> (:db/id (:block/page (db/entity repo [:block/uuid block-id])))
                           (db/entity repo))
-<<<<<<< HEAD
-                     (db/entity repo [:block/name page-name]))
-             ;; TODO: replace page with frontend.format.block/page->map
-             page (if page page (do
-                                  (db/transact! repo [{:block/name page-name
-                                                       :block/original-name path-page-name
-                                                       :block/uuid (db/new-block-id)}])
-                                  (db/entity repo [:block/name page-name])))
-             {:keys [title] :as properties} (:block/properties page)
-             page-name (:block/name page)
-             page-original-name (:block/original-name page)
-             title (or title page-original-name page-name)
-             today? (and
-                     journal?
-                     (= page-name (string/lower-case (date/journal-name))))
-             developer-mode? (state/sub [:ui/developer-mode?])
-             public? (true? (:public properties))]
-         [:div.flex-1.page.relative (if (seq (:block/tags page))
-                                      (let [page-names (model/get-page-names-by-ids (map :db/id (:block/tags page)))]
-                                        {:data-page-tags (text/build-data-value page-names)})
-                                      {})
-          [:div.relative
-           (when (and (not sidebar?)
-                      (not block?))
-             [:div.flex.flex-row.space-between
-              [:div.flex-1.flex-row
-               [:a {:on-click (fn [e]
-                                (.preventDefault e)
-                                (when (gobj/get e "shiftKey")
-                                  (when-let [page (db/pull repo '[*] [:block/name page-name])]
-                                    (state/sidebar-add-block!
-                                     repo
-                                     (:db/id page)
-                                     :page
-                                     {:page page}))))}
-                [:h1.title {:style {:margin-left -2}}
-                 (if page-original-name
-                   (if (and (string/includes? page-original-name "[[")
-                            (string/includes? page-original-name "]]"))
-                     (let [ast (mldoc/->edn page-original-name (mldoc/default-config format))]
-                       (block/markup-element-cp {} (ffirst ast)))
-                     page-original-name)
-                   (or
-                    page-name
-                    path-page-name))]]]
-              (when (not config/publishing?)
-                (let [contents? (= (string/lower-case (str page-name)) "contents")
-                      links (fn [] (->>
-                                   [(when-not contents?
-                                      {:title   (t :page/add-to-contents)
-                                       :options {:on-click (fn [] (page-handler/handle-add-page-to-contents! page-original-name))}})
-
-                                    {:title "Go to presentation mode"
-                                     :options {:on-click (fn []
-                                                           (state/sidebar-add-block!
-                                                            repo
-                                                            (:db/id page)
-                                                            :page-presentation
-                                                            {:page page}))}}
-                                    (when-not contents?
-                                      {:title   (t :page/rename)
-                                       :options {:on-click #(state/set-modal! (rename-page-dialog title page-name))}})
-
-                                    (when-let [file-path (and (util/electron?) (page-handler/get-page-file-path))]
-                                      [{:title   (t :page/open-in-finder)
-                                        :options {:on-click #(js/window.apis.showItemInFolder file-path)}}
-                                       {:title   (t :page/open-with-default-app)
-                                        :options {:on-click #(js/window.apis.openPath file-path)}}])
-
-                                    (when-not contents?
-                                      {:title   (t :page/delete)
-                                       :options {:on-click #(state/set-modal! (delete-page-dialog page-name))}})
-
-                                    (when (state/get-current-page)
-                                      {:title   (t :export)
-                                       :options {:on-click #(state/set-modal! export/export-page)}})
-
-                                    (when (util/electron?)
-                                      {:title   (t (if public? :page/make-private :page/make-public))
-                                       :options {:on-click
-                                                 (fn []
-                                                   (page-handler/update-public-attribute!
-                                                    page-name
-                                                    (if public? false true))
-                                                   (state/close-modal!))}})
-
-                                    (when developer-mode?
-                                      {:title   "(Dev) Show page data"
-                                       :options {:on-click (fn []
-                                                             (let [page-data (with-out-str (pprint/pprint (db/pull (:db/id page))))]
-                                                               (println page-data)
-                                                               (notification/show!
-                                                                [:div
-                                                                 [:pre.code page-data]
-                                                                 [:br]
-                                                                 (ui/button "Copy to clipboard"
-                                                                   :on-click #(.writeText js/navigator.clipboard page-data))]
-                                                                :success
-                                                                false)))}})]
-                                   (flatten)
-                                   (remove nil?)))]
-                  [:div.flex.flex-row
-                   [:a.opacity-30.hover:opacity-100.page-op.mr-1
-                    {:title "Search in current page"
-                     :on-click #(route-handler/go-to-search! :page)}
-                    svg/search]
-                   (ui/dropdown-with-links
-                    (fn [{:keys [toggle-fn]}]
-                      [:a.cp__vertial-menu-button
-                       {:title    "More options"
-                        :on-click toggle-fn}
-                       (svg/vertical-dots nil)])
-                    links
-                    {:modal-class (util/hiccup->class
-                                   "origin-top-right.absolute.right-0.top-10.mt-2.rounded-md.shadow-lg.whitespace-no-wrap.dropdown-overflow-auto.page-drop-options")
-                     :z-index     1})]))])
-           [:div
-            (when (and block? (not sidebar?))
-              (let [config {:id "block-parent"
-                            :block? true}]
-                [:div.mb-4
-                 (block/block-parents config repo block-id format)]))
-
-            ;; blocks
-            (let [page (if block?
-                         (db/entity repo [:block/uuid block-id])
-                         page)]
-              (page-blocks-cp repo page {:sidebar? sidebar?}))]]
-=======
                      (do
                        (when-not (db/entity repo [:block/name page-name])
                          (db/transact! repo [{:block/name page-name
@@ -524,34 +395,22 @@
                           (db/entity repo [:block/uuid block-id])
                           page)]
                (page-blocks-cp repo page {:sidebar? sidebar?}))]]
->>>>>>> a53eb098
 
            (when-not block?
              (today-queries repo today? sidebar?))
 
            (tagged-pages repo page-name)
 
-<<<<<<< HEAD
-          ;; referenced blocks
-=======
            ;; referenced blocks
->>>>>>> a53eb098
            [:div {:key "page-references"}
             (rum/with-key
               (reference/references route-page-name false)
               (str route-page-name "-refs"))]
 
-<<<<<<< HEAD
-          ;; TODO: or we can lazy load them
-          (when-not sidebar?
-            [:div {:key "page-unlinked-references"}
-             (reference/unlinked-references route-page-name)])])))))
-=======
            ;; TODO: or we can lazy load them
            (when-not sidebar?
              [:div {:key "page-unlinked-references"}
               (reference/unlinked-references route-page-name)])])))))
->>>>>>> a53eb098
 
 (defonce layout (atom [js/window.outerWidth js/window.outerHeight]))
 
