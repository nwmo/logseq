--- conflicted
+++ resolved
@@ -43,74 +43,11 @@
 (rum/defcs add-graph <
   (rum/local "" ::repo)
   [state]
-<<<<<<< HEAD
   (let [repo (get state ::repo)
-        branch (get state ::branch)
-        login-source (state/get-login-source)]
+        github-authed? (:github-authed? (state/get-me))]
     (rum/with-context [[t] i18n/*tongue-context*]
-      (if (= "github" login-source)
-        [:div.p-8.flex.items-center.justify-center
-        [:div.w-full.mx-auto
-         [:div
-          [:div
-           [:h1.title.mb-1
-            (t :git/add-repo-prompt)]
-           (ui/admonition :warning
-             [:p "Make sure that you've created this repo on GitHub."])
-           [:div.mt-4.mb-4.relative.rounded-md.shadow-sm.max-w-xs
-            [:input#repo.form-input.block.w-full.sm:text-sm.sm:leading-5
-             {:autoFocus true
-              :placeholder "https://github.com/username/repo"
-              :on-change (fn [e]
-                           (reset! repo (util/evalue e)))}]]
-
-           [:label.font-medium "Default Branch (make sure it's matched with your setting on Github): "]
-           [:div.mt-2.mb-4.relative.rounded-md.shadow-sm.max-w-xs
-            [:input#branch.form-input.block.w-full.sm:text-sm.sm:leading-5
-             {:value @branch
-              :placeholder "master"
-              :on-change (fn [e]
-                           (reset! branch (util/evalue e)))}]]]]
-
-         (ui/button
-           (t :git/add-repo-prompt-confirm)
-           :on-click
-           (fn []
-             (let [branch (string/trim @branch)]
-               (if (string/blank? branch)
-                 (notification/show!
-                   [:p "Please input a branch, make sure it's matched with your setting on Github."]
-                   :error
-                   false)
-                 (let [repo (util/lowercase-first @repo)]
-                   (if (util/starts-with? repo "https://github.com/")
-                     (let [repo (string/replace repo ".git" "")]
-                       (repo-handler/create-repo! repo branch))
-
-                     (notification/show!
-                       [:p "Please input a valid repo url, e.g. https://github.com/username/repo"]
-                       :error
-                       false)))))))]]
-
-        (if-not (nfs-handler/supported?)
-          [:div (t :help/select-nfs-browser)]
-           [:div.p-8.flex.items-center.justify-center
-            [:div.w-full.mx-auto
-             [:div
-              [:div
-               [:h1.title.mb-1
-                "Please open a local directory : "]]
-              [:a.text-lg.font-medium.opacity-70.hover:opacity-100.ml-3.block
-               {:on-click (fn [] (nfs/ls-dir-files))}
-               [:div.flex.flex-row
-                [:span.inline-block svg/folder-add-large]
-                (when-not config/mobile?
-                  [:span.ml-1.inline-block {:style {:margin-top "20px"}}
-                   (t :open)])]]]]])))))
-=======
-  (let [repo (get state ::repo)]
-    (rum/with-context [[t] i18n/*tongue-context*]
-      [:div.p-8.flex.items-center.justify-center.flex-col
+      [:div.p-8.flex.flex-col
+       [:h1.title "Add a graph"]
        (let [nfs-supported? (nfs/supported?)]
          [:div.cp__widgets-open-local-directory
           [:div.select-file-wrap.cursor
@@ -129,9 +66,9 @@
                                    :target "_blank"}
                                "new native filesystem API"]
                               [:span ", please use any chromium 86+ browser like Chrome, Vivaldi, Edge, Brave, etc."]]))]]])
-       (when (state/logged?)
+       (when github-authed?
          [:div.w-full.mx-auto.mt-10
-          [:h1.title "Or you can"]
+          [:h1.title "Or"]
           [:div
            [:div
             [:h1.title.mb-1
@@ -155,5 +92,4 @@
                  (notification/show!
                   [:p "Please input a valid repo url, e.g. https://github.com/username/repo"]
                   :error
-                  false)))))])])))
->>>>>>> 88a894ad
+                  false)))))])])))