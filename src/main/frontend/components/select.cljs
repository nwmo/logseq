--- conflicted
+++ resolved
@@ -33,21 +33,8 @@
                    state)}
   [state {:keys [items limit on-chosen empty-placeholder prompt-key]
           :or {limit 100
-<<<<<<< HEAD
                prompt-key :select/default-prompt
                empty-placeholder (fn [_t] [:div])}}]
-  (rum/with-context [[t] i18n/*tongue-context*]
-    (let [input (::input state)]
-      [:div.cp__select.cp__select-main
-       [:div.input-wrap
-        [:input.cp__select-input.w-full
-         {:type        "text"
-          :placeholder (t prompt-key)
-          :auto-focus  true
-          :value       @input
-          :on-change   (fn [e] (reset! input (util/evalue e)))}]]
-=======
-               prompt-key :select/default-prompt}}]
   (let [input (::input state)]
     [:div.cp__select.cp__select-main
      [:div.input-wrap
@@ -57,7 +44,6 @@
         :auto-focus  true
         :value       @input
         :on-change   (fn [e] (reset! input (util/evalue e)))}]]
->>>>>>> 532b8306
 
      [:div.item-results-wrap
       (ui/auto-complete
