--- conflicted
+++ resolved
@@ -169,12 +169,6 @@
   (ui/catch-error
    (ui/component-error "Linked References: Unexpected error")
    (ui/lazy-visible
-<<<<<<< HEAD
-    (if (or sidebar? (util/uuid-string? page-name))
-      nil
-      "loading references...")
-=======
->>>>>>> 3d725f8a
     (fn []
       (references* page-name))
     nil
