(ns frontend.components.plugins
  (:require [rum.core :as rum]
            [frontend.state :as state]
            [cljs-bean.core :as bean]
            [frontend.context.i18n :refer [t]]
            [frontend.ui :as ui]
            [frontend.handler.ui :as ui-handler]
            [frontend.search :as search]
            [frontend.util :as util]
            [frontend.mixins :as mixins]
            [promesa.core :as p]
            [frontend.components.svg :as svg]
            [frontend.components.plugins-settings :as plugins-settings]
            [frontend.handler.notification :as notification]
            [frontend.handler.plugin :as plugin-handler]
            [frontend.handler.page :as page-handler]
            [clojure.string :as string]))

(rum/defcs installed-themes
  < rum/reactive
    (rum/local 0 ::cursor)
    (rum/local 0 ::total)
    (mixins/event-mixin
      (fn [state]
        (let [*cursor (::cursor state)
              *total (::total state)
              ^js target (rum/dom-node state)]
          (.focus target)
          (mixins/on-key-down
            state {38                                       ;; up
                   (fn [^js _e]
                     (reset! *cursor
                             (if (zero? @*cursor)
                               (dec @*total) (dec @*cursor))))
                   40                                       ;; down
                   (fn [^js _e]
                     (reset! *cursor
                             (if (= @*cursor (dec @*total))
                               0 (inc @*cursor))))

                   13                                       ;; enter
                   #(when-let [^js active (.querySelector target ".is-active")]
                      (.click active))
                   }))))
  [state]
  (let [*cursor (::cursor state)
        *total (::total state)
        themes (state/sub :plugin/installed-themes)
        selected (state/sub :plugin/selected-theme)
        themes (cons {:name "Default Theme" :url nil :description "Logseq default light/dark theme."} themes)
        themes (sort #(:selected %) (map #(assoc % :selected (= (:url %) selected)) themes))
        _ (reset! *total (count themes))]

    [:div.cp__themes-installed
     {:tab-index -1}
     [:h1.mb-4.text-2xl.p-1 (t :themes)]
     (map-indexed
      (fn [idx opt]
        (let [current-selected (:selected opt)
              plg (get (:plugin/installed-plugins @state/state) (keyword (:pid opt)))]
          [:div.it.flex.px-3.py-1.5.rounded-sm.justify-between
           {:key      (str idx (:url opt))
            :title    (when current-selected "Cancel selected theme")
            :class    (util/classnames
                       [{:is-selected current-selected
                         :is-active   (= idx @*cursor)}])
            :on-click #(do (js/LSPluginCore.selectTheme (if current-selected nil (clj->js opt)))
                           (state/close-modal!))}
           [:section
            [:strong.block
             [:small.opacity-60 (str (or (:name plg) "Logseq") " • ")]
             (:name opt)]]
           [:small.flex-shrink-0.flex.items-center.opacity-10
            (when current-selected (ui/icon "check"))]]))
      themes)]))

(rum/defc unpacked-plugin-loader
  [unpacked-pkg-path]
  (rum/use-effect!
    (fn []
      (let [err-handle
            (fn [^js e]
              (case (keyword (aget e "name"))
                :IllegalPluginPackageError
                (notification/show! "Illegal Logseq plugin package." :error)
                :ExistedImportedPluginPackageError
                (notification/show! "Existed Imported plugin package." :error)
                :default)
              (plugin-handler/reset-unpacked-state))
            reg-handle #(plugin-handler/reset-unpacked-state)]
        (when unpacked-pkg-path
          (doto js/LSPluginCore
            (.once "error" err-handle)
            (.once "registered" reg-handle)
            (.register (bean/->js {:url unpacked-pkg-path}))))
        #(doto js/LSPluginCore
           (.off "error" err-handle)
           (.off "registered" reg-handle))))
    [unpacked-pkg-path])

  (when unpacked-pkg-path
    [:strong.inline-flex.px-3 "Loading ..."]))

(rum/defc category-tabs
  [t category on-action]

  [:div.secondary-tabs.categories
   (ui/button
     [:span (ui/icon "puzzle") (t :plugins)]
     :intent "logseq"
     :on-click #(on-action :plugins)
     :class (if (= category :plugins) "active" ""))
   (ui/button
     [:span (ui/icon "palette") (t :themes)]
     :intent "logseq"
     :on-click #(on-action :themes)
     :class (if (= category :themes) "active" ""))])

(rum/defc local-markdown-display
  < rum/reactive
  []
  (let [[content item] (state/sub :plugin/active-readme)]
    [:div.cp__plugins-details
     {:on-click (fn [^js/MouseEvent e]
                  (when-let [target (.-target e)]
                    (when (and (= (string/lower-case (.-nodeName target)) "a")
                               (not (string/blank? (. target getAttribute "href"))))
                      (js/apis.openExternal (. target getAttribute "href"))
                      (.preventDefault e))))}
     (when-let [repo (:repository item)]
       (when-let [repo (if (string? repo) repo (:url repo))]
         [:div.p-4.rounded-md.bg-base-3
          [:strong [:a.flex.items-center {:target "_blank" :href repo}
                    [:span.mr-1 (svg/github {:width 25 :height 25})] repo]]]))
     [:div.p-1.bg-transparent.border-none.ls-block
      {:style                   {:min-height "60vw"
                                 :max-width  900}
       :dangerouslySetInnerHTML {:__html content}}]]))

(rum/defc remote-readme-display
  [repo _content]

  (let [src (str "lsp://logseq.com/marketplace.html?repo=" repo)]
    [:iframe.lsp-frame-readme {:src src}]))

(defn security-warning
  []
  (ui/admonition
    :warning
    [:div.max-w-4xl
     "Plugins can access your graph and your local files, issue network requests.
      They can also cause data corruption or loss. We're working on proper access rules for your graphs.
      Meanwhile, make sure you have regular backups of your graphs and only install the plugins when you can read and
      understand the source code."]))

<<<<<<< HEAD
(rum/defc plugin-item-card < rum/static
  [t {:keys [id name title version url description author icon iir repo sponsors] :as item}
   disabled? market? *search-key has-other-pending?
=======
(rum/defc ^:large-vars/cleanup-todo plugin-item-card < rum/static
  [{:keys [id name title settings version url description author icon usf iir repo sponsors] :as item}
   market? *search-key has-other-pending?
>>>>>>> c6d68716
   installing-or-updating? installed? stat coming-update]

  (let [name (or title name "Untitled")
        unpacked? (not iir)
        new-version (state/coming-update-new-version? coming-update)]
    [:div.cp__plugins-item-card
<<<<<<< HEAD
     {:key   (str "lsp-card-" id)
      :class (util/classnames
               [{:market          market?
                 :installed       installed?
                 :updating        installing-or-updating?
                 :has-new-version new-version}])}

     [:div.l.link-block
      {:on-click #(plugin-handler/open-readme!
                    url item (if repo remote-readme-display local-markdown-display))}
=======
     {:class (util/classnames
              [{:market          market?
                :installed       installed?
                :updating        installing-or-updating?
                :has-new-version new-version}])}

     [:div.l.link-block
      {:on-click #(plugin-handler/open-readme!
                   url item (if repo remote-readme-display local-markdown-display))}
>>>>>>> c6d68716
      (if (and icon (not (string/blank? icon)))
        [:img.icon {:src (if market? (plugin-handler/pkg-asset id icon) icon)}]
        svg/folder)

      (when (and (not market?) unpacked?)
        [:span.flex.justify-center.text-xs.text-red-500.pt-2 (t :plugin/unpacked)])]

     [:div.r
      [:h3.head.text-xl.font-bold.pt-1.5

       [:span name]
       (when (not market?) [:sup.inline-block.px-1.text-xs.opacity-50 version])]

      [:div.desc.text-xs.opacity-70
       [:p description]
       ;;[:small (js/JSON.stringify (bean/->js settings))]
       ]

      ;; Author & Identity
      [:div.flag
       [:p.text-xs.pr-2.flex.justify-between
        [:small {:on-click #(when-let [^js el (js/document.querySelector ".cp__plugins-page .search-ctls input")]
                              (reset! *search-key (str "@" author))
                              (.select el))} author]
        [:small {:on-click #(do
                              (notification/show! "Copied!" :success)
                              (util/copy-to-clipboard! id))}
         (str "ID: " id)]]]

      ;; Github repo
      [:div.flag.is-top.opacity-50
       (when repo
         [:a.flex {:target "_blank"
                   :href   (plugin-handler/gh-repo-url repo)}
          (svg/github {:width 16 :height 16})])]

      (if market?
        ;; market ctls
        [:div.ctl
         [:ul.l.flex.items-center
          ;; stars
          [:li.flex.text-sm.items-center.pr-3
           (svg/star 16) [:span.pl-1 (:stargazers_count stat)]]

          ;; downloads
          (when-let [downloads (and stat (:total_downloads stat))]
            (when (and downloads (> downloads 0))
              [:li.flex.text-sm.items-center.pr-3
               (svg/cloud-down 16) [:span.pl-1 downloads]]))]

         [:div.r.flex.items-center

          [:a.btn
           {:class    (util/classnames [{:disabled   (or installed? installing-or-updating?)
                                         :installing installing-or-updating?}])
            :on-click #(plugin-handler/install-marketplace-plugin item)}
           (if installed?
             (t :plugin/installed)
             (if installing-or-updating?
               [:span.flex.items-center [:small svg/loading]
                (t :plugin/installing)]
               (t :plugin/install)))]]]

        ;; installed ctls
        [:div.ctl
         [:div.l
          [:div.de
           [:strong (ui/icon "settings")]
           [:ul.menu-list
<<<<<<< HEAD
            [:li {:on-click #(plugin-handler/open-plugin-settings! id false)} (t :plugin/open-settings)]
=======
            [:li {:on-click #(when usf (js/apis.openPath usf))} (t :plugin/open-settings)]
>>>>>>> c6d68716
            [:li {:on-click #(js/apis.openPath url)} (t :plugin/open-package)]
            [:li {:on-click
                  #(let [confirm-fn
                         (ui/make-confirm-modal
<<<<<<< HEAD
                           {:title      (t :plugin/delete-alert name)
                            :on-confirm (fn [_ {:keys [close-fn]}]
                                          (close-fn)
                                          (plugin-handler/unregister-plugin id))})]
=======
                          {:title      (t :plugin/delete-alert name)
                           :on-confirm (fn [_ {:keys [close-fn]}]
                                         (close-fn)
                                         (plugin-handler/unregister-plugin id))})]
>>>>>>> c6d68716
                     (state/set-sub-modal! confirm-fn {:center? true}))}
             (t :plugin/uninstall)]]]

          (when (seq sponsors)
            [:div.de.sponsors
             [:strong (ui/icon "coffee")]
             [:ul.menu-list
              (for [link sponsors]
                [:li [:a {:href link :target "_blank"}
                      [:span.flex.items-center link (ui/icon "external-link")]]])]])
          ]

         [:div.r.flex.items-center
<<<<<<< HEAD
          (when (and unpacked? (not disabled?))
=======
          (when (and unpacked? (not disabled))
>>>>>>> c6d68716
            [:a.btn
             {:on-click #(js-invoke js/LSPluginCore "reload" id)}
             (t :plugin/reload)])

          (when (not unpacked?)
            [:div.updates-actions
             [:a.btn
              {:class    (util/classnames [{:disabled installing-or-updating?}])
               :on-click #(when-not has-other-pending?
                            (plugin-handler/check-or-update-marketplace-plugin
<<<<<<< HEAD
                              (assoc item :only-check (not new-version))
                              (fn [e] (notification/show! e :error))))}
=======
                             (assoc item :only-check (not new-version))
                             (fn [e] (notification/show! e :error))))}
>>>>>>> c6d68716

              (if installing-or-updating?
                (t :plugin/updating)
                (if new-version
                  (str (t :plugin/update) " 👉 " new-version)
                  (t :plugin/check-update))
                )]])

<<<<<<< HEAD
          (ui/toggle (not disabled?)
                     (fn []
                       (js-invoke js/LSPluginCore (if disabled? "enable" "disable") id)
                       (page-handler/init-commands!))
                     true)]])]]))

(rum/defc panel-control-tabs
=======
          (ui/toggle (not disabled)
                     (fn []
                       (js-invoke js/LSPluginCore (if disabled "enable" "disable") id)
                       (page-handler/init-commands!))
                     true)]])]]))

(rum/defc ^:large-vars/cleanup-todo panel-control-tabs
>>>>>>> c6d68716
  < rum/static
  [t search-key *search-key category *category
   sort-or-filter-by *sort-or-filter-by selected-unpacked-pkg
   market? develop-mode? reload-market-fn]

  (let [*search-ref (rum/create-ref)]
    [:div.mb-2.flex.justify-between.control-tabs.relative
     [:div.flex.items-center.l
      (category-tabs t category #(reset! *category %))

      (when (and develop-mode? (not market?))
        [:div
         (ui/tippy {:html  [:div (t :plugin/unpacked-tips)]
                    :arrow true}
                   (ui/button
                     [:span (ui/icon "upload") (t :plugin/load-unpacked)]
                     :intent "logseq"
                     :class "load-unpacked"
                     :on-click plugin-handler/load-unpacked-plugin))

         (unpacked-plugin-loader selected-unpacked-pkg)])]

     [:div.flex.items-center.r

      ;;(ui/button
      ;;  (t :plugin/open-preferences)
      ;;  :intent "logseq"
      ;;  :on-click (fn []
      ;;              (p/let [root (plugin-handler/get-ls-dotdir-root)]
      ;;                (js/apis.openPath (str root "/preferences.json")))))

      ;; search
      [:div.search-ctls
       [:small.absolute.s1
        (ui/icon "search")]
       (when-not (string/blank? search-key)
         [:small.absolute.s2
          {:on-click #(when-let [^js target (rum/deref *search-ref)]
                        (reset! *search-key nil)
                        (.focus target))}
          (ui/icon "x")])
       [:input.form-input.is-small
        {:placeholder "Search plugins"
         :ref         *search-ref
         :on-key-down (fn [^js e]
                        (when (= 27 (.-keyCode e))
                          (when-not (string/blank? search-key)
                            (util/stop e)
                            (reset! *search-key nil))))
         :on-change   #(let [^js target (.-target %)]
                         (reset! *search-key (util/trim-safe (.-value target))))
         :value       (or search-key "")}]]


      ;; sorter & filter
      (ui/dropdown-with-links
        (fn [{:keys [toggle-fn]}]
          (ui/button
            [:span (ui/icon (if market? "arrows-sort" "filter"))]
            :class (str (when-not (contains? #{:default :downloads} sort-or-filter-by) "picked ") "sort-or-filter-by")
            :on-click toggle-fn
            :intent "link"))
        (let [aim-icon #(if (= sort-or-filter-by %) "check" "circle")]
          (if market?
            [{:title   (t :plugin/downloads)
              :options {:on-click #(reset! *sort-or-filter-by :downloads)}
              :icon    (ui/icon (aim-icon :downloads))}

             {:title   (t :plugin/stars)
              :options {:on-click #(reset! *sort-or-filter-by :stars)}
              :icon    (ui/icon (aim-icon :stars))}

             {:title   (str (t :plugin/title) " (A - Z)")
              :options {:on-click #(reset! *sort-or-filter-by :letters)}
              :icon    (ui/icon (aim-icon :letters))}]

            [{:title   (t :plugin/all)
              :options {:on-click #(reset! *sort-or-filter-by :default)}
              :icon    (ui/icon (aim-icon :default))}

             {:title   (t :plugin/enabled)
              :options {:on-click #(reset! *sort-or-filter-by :enabled)}
              :icon    (ui/icon (aim-icon :enabled))}

             {:title   (t :plugin/disabled)
              :options {:on-click #(reset! *sort-or-filter-by :disabled)}
              :icon    (ui/icon (aim-icon :disabled))}

             {:title   (t :plugin/unpacked)
              :options {:on-click #(reset! *sort-or-filter-by :unpacked)}
              :icon    (ui/icon (aim-icon :unpacked))}

             {:title   (t :plugin/update-available)
              :options {:on-click #(reset! *sort-or-filter-by :update-available)}
              :icon    (ui/icon (aim-icon :update-available))}]))
        {})

      ;; more - updater
      (ui/dropdown-with-links
        (fn [{:keys [toggle-fn]}]
          (ui/button
            [:span (ui/icon "dots-vertical")]
            :class "more-do"
            :on-click toggle-fn
            :intent "link"))

        (concat (if market?
                  [{:title   [:span (ui/icon "rotate-clockwise") (t :plugin/refresh-lists)]
                    :options {:on-click #(reload-market-fn)}}]
                  [{:title   [:span (ui/icon "rotate-clockwise") (t :plugin/check-all-updates)]
                    :options {:on-click #(plugin-handler/check-enabled-for-updates (not= :plugins category))}}])
                (when (state/developer-mode?)
                  [{:hr true}
                   {:title   [:span (ui/icon "file-code") "Open Preferences"]
                    :options {:on-click
                              #(p/let [root (plugin-handler/get-ls-dotdir-root)]
                                      (js/apis.openPath (str root "/preferences.json")))}}
                   {:title   [:span (ui/icon "bug") "Open " [:code " ~/.logseq"]]
                    :options {:on-click
                              #(p/let [root (plugin-handler/get-ls-dotdir-root)]
                                      (js/apis.openPath root))}}]))
        {})

      ;; developer
      (ui/button
        (t :plugin/contribute)
        :href "https://github.com/logseq/marketplace"
        :class "contribute"
        :intent "logseq"
        :target "_blank")
      ]]))

(rum/defcs marketplace-plugins
  < rum/static rum/reactive
    (rum/local false ::fetching)
    (rum/local "" ::search-key)
    (rum/local :plugins ::category)
    (rum/local :downloads ::sort-by)                        ;; downloads / stars / letters / updates
    (rum/local nil ::error)
    {:did-mount (fn [s]
                  (let [reload-fn (fn [force-refresh?]
                                    (when-not @(::fetching s)
                                      (reset! (::fetching s) true)
                                      (reset! (::error s) nil)
                                      (-> (plugin-handler/load-marketplace-plugins force-refresh?)
                                          (p/then #(plugin-handler/load-marketplace-stats false))
                                          (p/catch #(do (js/console.error %) (reset! (::error s) %)))
                                          (p/finally #(reset! (::fetching s) false)))))]
                    (reload-fn false)
                    (assoc s ::reload (partial reload-fn true))))}
  [state]
  (let [pkgs (state/sub :plugin/marketplace-pkgs)
        stats (state/sub :plugin/marketplace-stats)
        installed-plugins (state/sub :plugin/installed-plugins)
        installing (state/sub :plugin/installing)
        online? (state/sub :network/online?)
        develop-mode? (state/sub :ui/developer-mode?)
        *search-key (::search-key state)
        *category (::category state)
        *sort-by (::sort-by state)
        *fetching (::fetching state)
        *error (::error state)
        filtered-pkgs (when (seq pkgs)
                        (if (= @*category :themes)
                          (filter #(:theme %) pkgs)
                          (filter #(not (:theme %)) pkgs)))
        filtered-pkgs (if-not (string/blank? @*search-key)
                        (if-let [author (and (string/starts-with? @*search-key "@")
                                             (subs @*search-key 1))]
                          (filter #(= author (:author %)) filtered-pkgs)
                          (search/fuzzy-search
                            filtered-pkgs @*search-key
                            :limit 30
                            :extract-fn :title))
                        filtered-pkgs)
        filtered-pkgs (map #(if-let [stat (get stats (keyword (:id %)))]
                              (let [downloads (:total_downloads stat)
                                    stars (:stargazers_count stat)]
                                (assoc % :stat stat
                                         :stars stars
                                         :downloads downloads))
                              %) filtered-pkgs)
        sorted-pkgs (apply sort-by
                           (conj
                             (case @*sort-by
                               :letters [#(util/safe-lower-case (or (:title %) (:name %)))]
                               [@*sort-by #(compare %2 %1)])
                             filtered-pkgs))]

<<<<<<< HEAD
    (rum/with-context
      [[t] i18n/*tongue-context*]

      [:div.cp__plugins-marketplace

       (panel-control-tabs
         t
         @*search-key *search-key
         @*category *category
         @*sort-by *sort-by nil true
         develop-mode? (::reload state))

       (cond
         (not online?)
         [:p.flex.justify-center.pt-20.opacity-50
          (svg/offline 30)]

         @*fetching
         [:p.flex.justify-center.pt-20
          svg/loading]

         @*error
         [:p.flex.justify-center.pt-20.opacity-50
          "Remote error: " (.-message @*error)]

         :else
         [:div.cp__plugins-marketplace-cnt
          {:class (util/classnames [{:has-installing (boolean installing)}])}
          [:div.cp__plugins-item-lists.grid-cols-1.md:grid-cols-2.lg:grid-cols-3
           (for [item sorted-pkgs]
             (rum/with-key
               (let [pid (keyword (:id item))
                     stat (:stat item)]
                 (plugin-item-card t item
                                   (get-in item [:settings :disabled]) true *search-key installing
                                   (and installing (= (keyword (:id installing)) pid))
                                   (contains? installed-plugins pid) stat nil))
               (:id item)))]])])))
=======
    [:div.cp__plugins-marketplace

     (panel-control-tabs
      t
      @*search-key *search-key
      @*category *category
      @*sort-by *sort-by nil true
      develop-mode? (::reload state))

     (cond
       (not online?)
       [:p.flex.justify-center.pt-20.opacity-50
        (svg/offline 30)]

       @*fetching
       [:p.flex.justify-center.pt-20
        svg/loading]

       @*error
       [:p.flex.justify-center.pt-20.opacity-50
        "Remote error: " (.-message @*error)]

       :else
       [:div.cp__plugins-marketplace-cnt
        {:class (util/classnames [{:has-installing (boolean installing)}])}
        [:div.cp__plugins-item-lists.grid-cols-1.md:grid-cols-2.lg:grid-cols-3
         (for [item sorted-pkgs]
           (rum/with-key
             (let [pid (keyword (:id item))
                   stat (:stat item)]
               (plugin-item-card
                item true *search-key installing
                (and installing (= (keyword (:id installing)) pid))
                (contains? installed-plugins pid) stat nil))
             (:id item)))]])]))
>>>>>>> c6d68716

(rum/defcs installed-plugins
  < rum/static rum/reactive
    (rum/local "" ::search-key)
    (rum/local :default ::filter-by)                        ;; default / enabled / disabled / unpacked / update-available
    (rum/local :plugins ::category)
  [state]
  (let [installed-plugins (state/sub [:plugin/installed-plugins])
        installed-plugins (vals installed-plugins)
        updating (state/sub :plugin/installing)
        develop-mode? (state/sub :ui/developer-mode?)
        selected-unpacked-pkg (state/sub :plugin/selected-unpacked-pkg)
        coming-updates (state/sub :plugin/updates-coming)
        *filter-by (::filter-by state)
        *search-key (::search-key state)
        *category (::category state)
        default-filter-by? (= :default @*filter-by)
        filtered-plugins (when (seq installed-plugins)
                           (if (= @*category :themes)
                             (filter #(:theme %) installed-plugins)
                             (filter #(not (:theme %)) installed-plugins)))
        filtered-plugins (if-not default-filter-by?
                           (filter (fn [it]
                                     (let [disabled (get-in it [:settings :disabled])]
                                       (case @*filter-by
                                         :enabled (not disabled)
                                         :disabled disabled
                                         :unpacked (not (:iir it))
                                         :update-available (state/plugin-update-available? (:id it))
                                         true))) filtered-plugins)
                           filtered-plugins)
        filtered-plugins (if-not (string/blank? @*search-key)
                           (if-let [author (and (string/starts-with? @*search-key "@")
                                                (subs @*search-key 1))]
                             (filter #(= author (:author %)) filtered-plugins)
                             (search/fuzzy-search
                               filtered-plugins @*search-key
                               :limit 30
                               :extract-fn :name))
                           filtered-plugins)
        sorted-plugins (if default-filter-by?
                         (->> filtered-plugins
                              (reduce #(let [k (if (get-in %2 [:settings :disabled]) 1 0)]
                                         (update %1 k conj %2)) [[] []])
                              (#(update % 0 (fn [coll] (sort-by :iir coll))))
                              (flatten))
                         filtered-plugins)]
<<<<<<< HEAD
    (rum/with-context
      [[t] i18n/*tongue-context*]

      [:div.cp__plugins-installed

       (panel-control-tabs
         t
         @*search-key *search-key
         @*category *category
         @*filter-by *filter-by
         selected-unpacked-pkg
         false develop-mode? nil)

       [:div.cp__plugins-item-lists.grid-cols-1.md:grid-cols-2.lg:grid-cols-3
        (for [item sorted-plugins]
          (rum/with-key
            (let [pid (keyword (:id item))]
              (plugin-item-card t item
                                (get-in item [:settings :disabled]) false *search-key updating
                                (and updating (= (keyword (:id updating)) pid))
                                true nil (get coming-updates pid)))
            (:id item)))]])))
=======
    [:div.cp__plugins-installed

     (panel-control-tabs
      t
      @*search-key *search-key
      @*category *category
      @*filter-by *filter-by
      selected-unpacked-pkg
      false develop-mode? nil)

     [:div.cp__plugins-item-lists.grid-cols-1.md:grid-cols-2.lg:grid-cols-3
      (for [item sorted-plugins]
        (rum/with-key
          (let [pid (keyword (:id item))]
            (plugin-item-card
             item false *search-key updating
             (and updating (= (keyword (:id updating)) pid))
             true nil (get coming-updates pid))) (:id item)))]]))
>>>>>>> c6d68716

(rum/defcs waiting-coming-updates
  < rum/reactive
    {:will-mount (fn [s] (state/reset-unchecked-update) s)}
  [_s]
  (let [_ (state/sub :plugin/updates-coming)
        downloading? (state/sub :plugin/updates-downloading?)
        unchecked (state/sub :plugin/updates-unchecked)
        updates (state/all-available-coming-updates)]

    [:div.cp__plugins-waiting-updates
     [:h1.mb-4.text-2xl.p-1 (util/format "Found %s updates" (util/safe-parse-int (count updates)))]

     (if (seq updates)
       ;; lists
       [:ul
        {:class (when downloading? "downloading")}
        (for [it updates
              :let [k (str "lsp-it-" (:id it))
                    c? (not (contains? unchecked (:id it)))
                    notes (util/trim-safe (:latest-notes it))]]
          [:li.flex.items-center
           {:key   k
            :class (when c? "checked")}

           [:label.flex-1
            {:for k}
            (ui/checkbox {:id        k
                          :checked   c?
                          :on-change (fn [^js e]
                                       (when-not downloading?
                                         (state/set-unchecked-update (:id it) (not (util/echecked? e)))))})
            [:strong.px-3 (:title it)
             [:sup (str (:version it) " 👉 " (:latest-version it))]]]

           [:div.px-4
            (when-not (string/blank? notes)
              (ui/tippy
                {:html [:p notes]}
                [:span.opacity-30.hover:opacity-80 (ui/icon "info-circle")]))]])]

       ;; all done
       [:div.py-4 [:strong.text-4xl "\uD83C\uDF89 All updated!"]])

     ;; actions
     (when (seq updates)
       [:div.pt-5
        (ui/button
          (if downloading?
            [:span (ui/loading " Downloading...")]
            [:span "Update all of selected"])

          :on-click
          #(when-not downloading?
             (plugin-handler/open-updates-downloading)
             (if-let [n (state/get-next-selected-coming-update)]
               (plugin-handler/check-or-update-marketplace-plugin
                 (assoc n :only-check false)
                 (fn [^js e] (notification/show! e :error)))
               (plugin-handler/close-updates-downloading)))

          :disabled
          (or downloading?
              (and (seq unchecked)
                   (= (count unchecked) (count updates)))))])]))

(defn open-select-theme!
  []
  (state/set-sub-modal! installed-themes))

(rum/defc hook-ui-slot
  ([type payload] (hook-ui-slot type payload nil))
  ([type payload opts]
   (let [rs (util/rand-str 8)
         id (str "slot__" rs)]
     (rum/use-effect!
       (fn []
         (plugin-handler/hook-plugin-app type {:slot id :payload payload} nil)
         #())
       [id])
     [:div.lsp-hook-ui-slot
      (merge opts {:id            id
                   :on-mouse-down (fn [e] (util/stop e))})])))

(rum/defc ui-item-renderer
  [pid type {:keys [key template]}]
  (let [*el (rum/use-ref nil)
        uni #(str "injected-ui-item-" %)
        ^js pl (js/LSPluginCore.registeredPlugins.get (name pid))]

    (rum/use-effect!
      (fn []
        (when-let [^js el (rum/deref *el)]
          (js/LSPlugin.pluginHelpers.setupInjectedUI.call
            pl #js {:slot (.-id el) :key key :template template} #js {})))
      [])

    (if-not (nil? pl)
      [:div {:id    (uni (str (name key) "-" (name pid)))
             :class (uni (name type))
             :ref   *el}]
      [:span])))

(rum/defcs hook-ui-items < rum/reactive
                           "type
                                                        - :toolbar
                                                        - :pagebar
                                                     "
  [_state type]
  (when (state/sub [:plugin/installed-ui-items])
    (let [items (state/get-plugins-ui-items-with-type type)]
      (when (seq items)
        [:div {:class     (str "ui-items-container")
               :data-type (name type)}
         (for [[_ {:keys [key] :as opts} pid] items]
           (rum/with-key (ui-item-renderer pid type opts) key))]))))

(rum/defc plugins-page
  []

  (let [[active set-active!] (rum/use-state :installed)
        market? (= active :marketplace)
        *el-ref (rum/create-ref)]

    (rum/use-effect!
      #(let [^js el (rum/deref *el-ref)]
         (js/setTimeout (fn [] (.focus el)) 100))
      [])

    [:div.cp__plugins-page
     {:ref       *el-ref
      :tab-index "-1"}
     [:h1 (t :plugins)]
     (security-warning)
     [:hr]

     [:div.tabs.flex.items-center.justify-center
      [:div.tabs-inner.flex.items-center
       (ui/button [:span.it (t :plugin/installed)]
         :on-click #(set-active! :installed)
         :intent "logseq" :class (if-not market? "active" ""))

       (ui/button [:span.mk (svg/apps 16) (t :plugin/marketplace)]
         :on-click #(set-active! :marketplace)
         :intent "logseq" :class (if market? "active" ""))]]

     [:div.panels
      (if market?
        (marketplace-plugins)
        (installed-plugins))]]))

(rum/defcs focused-settings-content
  < rum/reactive
  [_state title]
  (let [focused (state/sub :plugin/focused-settings)
        nav? (state/sub :plugin/navs-settings?)
        _ (state/sub :plugin/installed-plugins)]

    (rum/with-context
      [[t] i18n/*tongue-context*]
      [:div.cp__plugins-settings.cp__settings-main
       [:header
        [:h1.title (ui/icon "puzzle") (str " " (or title (t :settings-of-plugins)))]]

       [:div.cp__settings-inner.md:flex
        {:class (util/classnames [{:no-aside (not nav?)}])}
        (when nav?
          [:aside.md:w-64 {:style {:min-width "10rem"}}
           (let [plugins (plugin-handler/get-enabled-plugins-if-setting-schema)]
             [:ul
              (for [{:keys [id name title icon]} plugins]
                [:li
                 {:class (util/classnames [{:active (= id focused)}])}
                 [:a.flex.items-center
                  {:on-click #(do (state/set-state! :plugin/focused-settings id))}
                  (if (and icon (not (string/blank? icon)))
                    [:img.icon {:src icon}]
                    svg/folder)
                  [:strong.flex-1 (or title name)]]])])])

        [:article
         [:div.panel-wrap
          (when-let [^js pl (and focused (plugin-handler/get-plugin-inst focused))]
            (ui/catch-error
              [:p.warning.text-lg.mt-5 "Settings schema Error!"]
              (plugins-settings/settings-container
                (bean/->clj (.-settingsSchema pl)) pl)))
          ]]]])))

(rum/defc custom-js-installer
  [{:keys [t current-repo db-restoring? nfs-granted?]}]
  (rum/use-effect!
    (fn []
      (when (and (not db-restoring?)
                 (or (not util/nfs?) nfs-granted?))
        (ui-handler/exec-js-if-exists-&-allowed! t)))
    [current-repo db-restoring? nfs-granted?])
  nil)

(defn open-plugins-modal!
  []
  (state/set-modal!
    (fn [_close!]
      (plugins-page))))

(defn open-waiting-updates-modal!
  []
  (state/set-sub-modal!
    (fn [_close!]
      (waiting-coming-updates))
    {:center? true}))

(defn open-focused-settings-modal!
  [title]
  (state/set-sub-modal!
    (fn [_close!]
      [:div.settings-modal.of-plugins
       (focused-settings-content title)])
    {:center? false
     :id      "ls-focused-settings-modal"}))<|MERGE_RESOLUTION|>--- conflicted
+++ resolved
@@ -55,24 +55,24 @@
      {:tab-index -1}
      [:h1.mb-4.text-2xl.p-1 (t :themes)]
      (map-indexed
-      (fn [idx opt]
-        (let [current-selected (:selected opt)
-              plg (get (:plugin/installed-plugins @state/state) (keyword (:pid opt)))]
-          [:div.it.flex.px-3.py-1.5.rounded-sm.justify-between
-           {:key      (str idx (:url opt))
-            :title    (when current-selected "Cancel selected theme")
-            :class    (util/classnames
-                       [{:is-selected current-selected
-                         :is-active   (= idx @*cursor)}])
-            :on-click #(do (js/LSPluginCore.selectTheme (if current-selected nil (clj->js opt)))
-                           (state/close-modal!))}
-           [:section
-            [:strong.block
-             [:small.opacity-60 (str (or (:name plg) "Logseq") " • ")]
-             (:name opt)]]
-           [:small.flex-shrink-0.flex.items-center.opacity-10
-            (when current-selected (ui/icon "check"))]]))
-      themes)]))
+       (fn [idx opt]
+         (let [current-selected (:selected opt)
+               plg (get (:plugin/installed-plugins @state/state) (keyword (:pid opt)))]
+           [:div.it.flex.px-3.py-1.5.rounded-sm.justify-between
+            {:key      (str idx (:url opt))
+             :title    (when current-selected "Cancel selected theme")
+             :class    (util/classnames
+                         [{:is-selected current-selected
+                           :is-active   (= idx @*cursor)}])
+             :on-click #(do (js/LSPluginCore.selectTheme (if current-selected nil (clj->js opt)))
+                            (state/close-modal!))}
+            [:section
+             [:strong.block
+              [:small.opacity-60 (str (or (:name plg) "Logseq") " • ")]
+              (:name opt)]]
+            [:small.flex-shrink-0.flex.items-center.opacity-10
+             (when current-selected (ui/icon "check"))]]))
+       themes)]))
 
 (rum/defc unpacked-plugin-loader
   [unpacked-pkg-path]
@@ -153,22 +153,15 @@
       Meanwhile, make sure you have regular backups of your graphs and only install the plugins when you can read and
       understand the source code."]))
 
-<<<<<<< HEAD
 (rum/defc plugin-item-card < rum/static
   [t {:keys [id name title version url description author icon iir repo sponsors] :as item}
    disabled? market? *search-key has-other-pending?
-=======
-(rum/defc ^:large-vars/cleanup-todo plugin-item-card < rum/static
-  [{:keys [id name title settings version url description author icon usf iir repo sponsors] :as item}
-   market? *search-key has-other-pending?
->>>>>>> c6d68716
    installing-or-updating? installed? stat coming-update]
 
   (let [name (or title name "Untitled")
         unpacked? (not iir)
         new-version (state/coming-update-new-version? coming-update)]
     [:div.cp__plugins-item-card
-<<<<<<< HEAD
      {:key   (str "lsp-card-" id)
       :class (util/classnames
                [{:market          market?
@@ -179,17 +172,6 @@
      [:div.l.link-block
       {:on-click #(plugin-handler/open-readme!
                     url item (if repo remote-readme-display local-markdown-display))}
-=======
-     {:class (util/classnames
-              [{:market          market?
-                :installed       installed?
-                :updating        installing-or-updating?
-                :has-new-version new-version}])}
-
-     [:div.l.link-block
-      {:on-click #(plugin-handler/open-readme!
-                   url item (if repo remote-readme-display local-markdown-display))}
->>>>>>> c6d68716
       (if (and icon (not (string/blank? icon)))
         [:img.icon {:src (if market? (plugin-handler/pkg-asset id icon) icon)}]
         svg/folder)
@@ -259,26 +241,15 @@
           [:div.de
            [:strong (ui/icon "settings")]
            [:ul.menu-list
-<<<<<<< HEAD
             [:li {:on-click #(plugin-handler/open-plugin-settings! id false)} (t :plugin/open-settings)]
-=======
-            [:li {:on-click #(when usf (js/apis.openPath usf))} (t :plugin/open-settings)]
->>>>>>> c6d68716
             [:li {:on-click #(js/apis.openPath url)} (t :plugin/open-package)]
             [:li {:on-click
                   #(let [confirm-fn
                          (ui/make-confirm-modal
-<<<<<<< HEAD
                            {:title      (t :plugin/delete-alert name)
                             :on-confirm (fn [_ {:keys [close-fn]}]
                                           (close-fn)
                                           (plugin-handler/unregister-plugin id))})]
-=======
-                          {:title      (t :plugin/delete-alert name)
-                           :on-confirm (fn [_ {:keys [close-fn]}]
-                                         (close-fn)
-                                         (plugin-handler/unregister-plugin id))})]
->>>>>>> c6d68716
                      (state/set-sub-modal! confirm-fn {:center? true}))}
              (t :plugin/uninstall)]]]
 
@@ -292,11 +263,7 @@
           ]
 
          [:div.r.flex.items-center
-<<<<<<< HEAD
           (when (and unpacked? (not disabled?))
-=======
-          (when (and unpacked? (not disabled))
->>>>>>> c6d68716
             [:a.btn
              {:on-click #(js-invoke js/LSPluginCore "reload" id)}
              (t :plugin/reload)])
@@ -307,13 +274,8 @@
               {:class    (util/classnames [{:disabled installing-or-updating?}])
                :on-click #(when-not has-other-pending?
                             (plugin-handler/check-or-update-marketplace-plugin
-<<<<<<< HEAD
                               (assoc item :only-check (not new-version))
                               (fn [e] (notification/show! e :error))))}
-=======
-                             (assoc item :only-check (not new-version))
-                             (fn [e] (notification/show! e :error))))}
->>>>>>> c6d68716
 
               (if installing-or-updating?
                 (t :plugin/updating)
@@ -322,7 +284,6 @@
                   (t :plugin/check-update))
                 )]])
 
-<<<<<<< HEAD
           (ui/toggle (not disabled?)
                      (fn []
                        (js-invoke js/LSPluginCore (if disabled? "enable" "disable") id)
@@ -330,15 +291,6 @@
                      true)]])]]))
 
 (rum/defc panel-control-tabs
-=======
-          (ui/toggle (not disabled)
-                     (fn []
-                       (js-invoke js/LSPluginCore (if disabled "enable" "disable") id)
-                       (page-handler/init-commands!))
-                     true)]])]]))
-
-(rum/defc ^:large-vars/cleanup-todo panel-control-tabs
->>>>>>> c6d68716
   < rum/static
   [t search-key *search-key category *category
    sort-or-filter-by *sort-or-filter-by selected-unpacked-pkg
@@ -528,54 +480,14 @@
                                [@*sort-by #(compare %2 %1)])
                              filtered-pkgs))]
 
-<<<<<<< HEAD
-    (rum/with-context
-      [[t] i18n/*tongue-context*]
-
-      [:div.cp__plugins-marketplace
-
-       (panel-control-tabs
-         t
-         @*search-key *search-key
-         @*category *category
-         @*sort-by *sort-by nil true
-         develop-mode? (::reload state))
-
-       (cond
-         (not online?)
-         [:p.flex.justify-center.pt-20.opacity-50
-          (svg/offline 30)]
-
-         @*fetching
-         [:p.flex.justify-center.pt-20
-          svg/loading]
-
-         @*error
-         [:p.flex.justify-center.pt-20.opacity-50
-          "Remote error: " (.-message @*error)]
-
-         :else
-         [:div.cp__plugins-marketplace-cnt
-          {:class (util/classnames [{:has-installing (boolean installing)}])}
-          [:div.cp__plugins-item-lists.grid-cols-1.md:grid-cols-2.lg:grid-cols-3
-           (for [item sorted-pkgs]
-             (rum/with-key
-               (let [pid (keyword (:id item))
-                     stat (:stat item)]
-                 (plugin-item-card t item
-                                   (get-in item [:settings :disabled]) true *search-key installing
-                                   (and installing (= (keyword (:id installing)) pid))
-                                   (contains? installed-plugins pid) stat nil))
-               (:id item)))]])])))
-=======
     [:div.cp__plugins-marketplace
 
      (panel-control-tabs
-      t
-      @*search-key *search-key
-      @*category *category
-      @*sort-by *sort-by nil true
-      develop-mode? (::reload state))
+       t
+       @*search-key *search-key
+       @*category *category
+       @*sort-by *sort-by nil true
+       develop-mode? (::reload state))
 
      (cond
        (not online?)
@@ -598,12 +510,11 @@
            (rum/with-key
              (let [pid (keyword (:id item))
                    stat (:stat item)]
-               (plugin-item-card
-                item true *search-key installing
-                (and installing (= (keyword (:id installing)) pid))
-                (contains? installed-plugins pid) stat nil))
+               (plugin-item-card t item
+                                 (get-in item [:settings :disabled]) true *search-key installing
+                                 (and installing (= (keyword (:id installing)) pid))
+                                 (contains? installed-plugins pid) stat nil))
              (:id item)))]])]))
->>>>>>> c6d68716
 
 (rum/defcs installed-plugins
   < rum/static rum/reactive
@@ -651,49 +562,25 @@
                               (#(update % 0 (fn [coll] (sort-by :iir coll))))
                               (flatten))
                          filtered-plugins)]
-<<<<<<< HEAD
-    (rum/with-context
-      [[t] i18n/*tongue-context*]
-
-      [:div.cp__plugins-installed
-
-       (panel-control-tabs
-         t
-         @*search-key *search-key
-         @*category *category
-         @*filter-by *filter-by
-         selected-unpacked-pkg
-         false develop-mode? nil)
-
-       [:div.cp__plugins-item-lists.grid-cols-1.md:grid-cols-2.lg:grid-cols-3
-        (for [item sorted-plugins]
-          (rum/with-key
-            (let [pid (keyword (:id item))]
-              (plugin-item-card t item
-                                (get-in item [:settings :disabled]) false *search-key updating
-                                (and updating (= (keyword (:id updating)) pid))
-                                true nil (get coming-updates pid)))
-            (:id item)))]])))
-=======
     [:div.cp__plugins-installed
 
      (panel-control-tabs
-      t
-      @*search-key *search-key
-      @*category *category
-      @*filter-by *filter-by
-      selected-unpacked-pkg
-      false develop-mode? nil)
+       t
+       @*search-key *search-key
+       @*category *category
+       @*filter-by *filter-by
+       selected-unpacked-pkg
+       false develop-mode? nil)
 
      [:div.cp__plugins-item-lists.grid-cols-1.md:grid-cols-2.lg:grid-cols-3
       (for [item sorted-plugins]
         (rum/with-key
           (let [pid (keyword (:id item))]
-            (plugin-item-card
-             item false *search-key updating
-             (and updating (= (keyword (:id updating)) pid))
-             true nil (get coming-updates pid))) (:id item)))]]))
->>>>>>> c6d68716
+            (plugin-item-card t item
+                              (get-in item [:settings :disabled]) false *search-key updating
+                              (and updating (= (keyword (:id updating)) pid))
+                              true nil (get coming-updates pid)))
+          (:id item)))]]))
 
 (rum/defcs waiting-coming-updates
   < rum/reactive
@@ -833,12 +720,12 @@
      [:div.tabs.flex.items-center.justify-center
       [:div.tabs-inner.flex.items-center
        (ui/button [:span.it (t :plugin/installed)]
-         :on-click #(set-active! :installed)
-         :intent "logseq" :class (if-not market? "active" ""))
+                  :on-click #(set-active! :installed)
+                  :intent "logseq" :class (if-not market? "active" ""))
 
        (ui/button [:span.mk (svg/apps 16) (t :plugin/marketplace)]
-         :on-click #(set-active! :marketplace)
-         :intent "logseq" :class (if market? "active" ""))]]
+                  :on-click #(set-active! :marketplace)
+                  :intent "logseq" :class (if market? "active" ""))]]
 
      [:div.panels
       (if market?
@@ -852,36 +739,34 @@
         nav? (state/sub :plugin/navs-settings?)
         _ (state/sub :plugin/installed-plugins)]
 
-    (rum/with-context
-      [[t] i18n/*tongue-context*]
-      [:div.cp__plugins-settings.cp__settings-main
-       [:header
-        [:h1.title (ui/icon "puzzle") (str " " (or title (t :settings-of-plugins)))]]
-
-       [:div.cp__settings-inner.md:flex
-        {:class (util/classnames [{:no-aside (not nav?)}])}
-        (when nav?
-          [:aside.md:w-64 {:style {:min-width "10rem"}}
-           (let [plugins (plugin-handler/get-enabled-plugins-if-setting-schema)]
-             [:ul
-              (for [{:keys [id name title icon]} plugins]
-                [:li
-                 {:class (util/classnames [{:active (= id focused)}])}
-                 [:a.flex.items-center
-                  {:on-click #(do (state/set-state! :plugin/focused-settings id))}
-                  (if (and icon (not (string/blank? icon)))
-                    [:img.icon {:src icon}]
-                    svg/folder)
-                  [:strong.flex-1 (or title name)]]])])])
-
-        [:article
-         [:div.panel-wrap
-          (when-let [^js pl (and focused (plugin-handler/get-plugin-inst focused))]
-            (ui/catch-error
-              [:p.warning.text-lg.mt-5 "Settings schema Error!"]
-              (plugins-settings/settings-container
-                (bean/->clj (.-settingsSchema pl)) pl)))
-          ]]]])))
+    [:div.cp__plugins-settings.cp__settings-main
+     [:header
+      [:h1.title (ui/icon "puzzle") (str " " (or title (t :settings-of-plugins)))]]
+
+     [:div.cp__settings-inner.md:flex
+      {:class (util/classnames [{:no-aside (not nav?)}])}
+      (when nav?
+        [:aside.md:w-64 {:style {:min-width "10rem"}}
+         (let [plugins (plugin-handler/get-enabled-plugins-if-setting-schema)]
+           [:ul
+            (for [{:keys [id name title icon]} plugins]
+              [:li
+               {:class (util/classnames [{:active (= id focused)}])}
+               [:a.flex.items-center
+                {:on-click #(do (state/set-state! :plugin/focused-settings id))}
+                (if (and icon (not (string/blank? icon)))
+                  [:img.icon {:src icon}]
+                  svg/folder)
+                [:strong.flex-1 (or title name)]]])])])
+
+      [:article
+       [:div.panel-wrap
+        (when-let [^js pl (and focused (plugin-handler/get-plugin-inst focused))]
+          (ui/catch-error
+            [:p.warning.text-lg.mt-5 "Settings schema Error!"]
+            (plugins-settings/settings-container
+              (bean/->clj (.-settingsSchema pl)) pl)))
+        ]]]]))
 
 (rum/defc custom-js-installer
   [{:keys [t current-repo db-restoring? nfs-granted?]}]
