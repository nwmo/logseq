(ns frontend.components.settings
  (:require [clojure.string :as string]
            [frontend.components.svg :as svg]
            [frontend.config :as config]
            [frontend.context.i18n :as i18n]
            [frontend.date :as date]
            [frontend.dicts :as dicts]
            [frontend.handler :as handler]
            [frontend.handler.config :as config-handler]
            [frontend.handler.notification :as notification]
            [frontend.handler.page :as page-handler]
            [frontend.handler.route :as route-handler]
            [frontend.handler.ui :as ui-handler]
            [frontend.handler.user :as user-handler]
            [frontend.modules.instrumentation.core :as instrument]
            [frontend.modules.shortcut.data-helper :as shortcut-helper]
            [frontend.state :as state]
            [frontend.ui :as ui]
            [electron.ipc :as ipc]
            [promesa.core :as p]
            [frontend.util :refer [classnames] :as util]
            [frontend.version :refer [version]]
            [goog.object :as gobj]
            [reitit.frontend.easy :as rfe]
            [rum.core :as rum]
            [frontend.mobile.util :as mobile-util]))

(rum/defcs set-email < (rum/local "" ::email)
  [state]
  (let [email (get state ::email)]
    [:div.p-8.flex.items-center.justify-center
     [:div.w-full.mx-auto
      [:div
       [:div
        [:h1.title.mb-1
         "Your email address:"]
        [:div.mt-2.mb-4.relative.rounded-md.max-w-xs
         [:input#.form-input.is-small
          {:autoFocus true
           :on-change (fn [e]
                        (reset! email (util/evalue e)))}]]]]
      (ui/button
       "Submit"
       :on-click
       (fn []
         (user-handler/set-email! @email)))

      [:hr]

      [:span.pl-1.opacity-70 "Git commit requires the email address."]]]))

(rum/defcs set-cors < (rum/local "" ::cors)
  [state]
  (let [cors (get state ::cors)]
    [:div.p-8.flex.items-center.justify-center
     [:div.w-full.mx-auto
      [:div
       [:div
        [:h1.title.mb-1
         "Your cors address:"]
        [:div.mt-2.mb-4.relative.rounded-md.max-w-xs
         [:input#.form-input.is-small
          {:autoFocus true
           :on-change (fn [e]
                        (reset! cors (util/evalue e)))}]]]]
      (ui/button
       "Submit"
       :on-click
       (fn []
         (user-handler/set-cors! @cors)))

      [:hr]

      [:span.pl-1.opacity-70 "Git commit requires the cors address."]]]))

(defn toggle
  [label-for name state on-toggle & [detail-text]]
  [:div.it.sm:grid.sm:grid-cols-3.sm:gap-4.sm:items-start
   [:label.block.text-sm.font-medium.leading-5.opacity-70
    {:for label-for}
    name]
   [:div.rounded-md.sm:max-w-tss.sm:col-span-2
    [:div.rounded-md {:style {:display "flex" :gap "1rem" :align-items "center"}}
     (ui/toggle state on-toggle true)
     detail-text]]])



(rum/defcs app-updater < rum/reactive
  [state version]
  (let [update-pending? (state/sub :electron/updater-pending?)
        {:keys [type payload]} (state/sub :electron/updater)]
    [:span.cp__settings-app-updater

     [:div.ctls.flex.items-center

      [:div.mt-1.sm:mt-0.sm:col-span-2
       {:style {:display "flex" :gap "0.5rem" :align-items "center"}}
       [:div (ui/button
              (if update-pending? "Checking ..." "Check for updates")
              :class "text-sm p-1 mr-1"
              :disabled update-pending?
              :on-click #(js/window.apis.checkForUpdates false))]

       [:div.text-sm.opacity-50 (str "Version " version)]]]

     (when-not (or update-pending?
                   (string/blank? type))
       [:div.update-state.text-sm
        (case type
          "update-not-available"
          [:p "Your app is up-to-date 🎉"]

          "update-available"
          (let [{:keys [name url]} payload]
            [:p (str "Found new release ")
             [:a.link
              {:on-click
               (fn [e]
                 (js/window.apis.openExternal url)
                 (util/stop e))}
              svg/external-link name " 🎉"]])

          "error"
          [:p "⚠️ Oops, Something Went Wrong!" [:br] " Please check out the "
           [:a.link
            {:on-click
             (fn [e]
               (js/window.apis.openExternal "https://github.com/logseq/logseq/releases")
               (util/stop e))}
            svg/external-link " release channel"]])])]))

(rum/defc delete-account-confirm
  [close-fn]
  (rum/with-context [[t] i18n/*tongue-context*]
    [:div
     (ui/admonition
      :important
      [:p.text-gray-700 (t :user/delete-account-notice)])
     [:div.mt-5.sm:mt-4.sm:flex.sm:flex-row-reverse
      [:span.flex.w-full.rounded-md.sm:ml-3.sm:w-auto
       [:button.inline-flex.justify-center.w-full.rounded-md.border.border-transparent.px-4.py-2.bg-indigo-600.text-base.leading-6.font-medium.text-white.shadow-sm.hover:bg-indigo-500.focus:outline-none.focus:border-indigo-700.focus:shadow-outline-indigo.transition.ease-in-out.duration-150.sm:text-sm.sm:leading-5
        {:type     "button"
         :on-click user-handler/delete-account!}
        (t :user/delete-account)]]
      [:span.mt-3.flex.w-full.rounded-md.sm:mt-0.sm:w-auto
       [:button.inline-flex.justify-center.w-full.rounded-md.border.border-gray-300.px-4.py-2.bg-white.text-base.leading-6.font-medium.text-gray-700.shadow-sm.hover:text-gray-500.focus:outline-none.focus:border-blue-300.focus:shadow-outline-blue.transition.ease-in-out.duration-150.sm:text-sm.sm:leading-5
        {:type     "button"
         :on-click close-fn}
        "Cancel"]]]]))

(rum/defc outdenting-hint
  []
  [:div.ui__modal-panel
   {:style {:box-shadow "0 4px 20px 4px rgba(0, 20, 60, .1), 0 4px 80px -8px rgba(0, 20, 60, .2)"}}
   [:div {:style {:margin "12px" :max-width "500px"}}
    [:p.text-sm
     "The left side shows outdenting with the default setting, and the right shows outdenting with logical outdenting enabled. "
     [:a.text-sm
      {:target "_blank" :href "https://discuss.logseq.com/t/whats-your-preferred-outdent-behavior-the-direct-one-or-the-logical-one/978"}
      "→ Learn more"]]
    [:img {:src    "https://discuss.logseq.com/uploads/default/original/1X/e8ea82f63a5e01f6d21b5da827927f538f3277b9.gif"
           :width  500
           :height 500}]]])

(defn row-with-button-action
  [{:keys [left-label action button-label href on-click desc -for]}]
  [:div.it.sm:grid.sm:grid-cols-3.sm:gap-4.sm:items-start

     ;; left column
   [:label.block.text-sm.font-medium.leading-5.opacity-70
    {:for -for}
    left-label]

     ;; right column
   [:div.mt-1.sm:mt-0.sm:col-span-2
    {:style {:display "flex" :gap "0.5rem" :align-items "center"}}
    [:div (if action action (ui/button
                             button-label
                             :class    "text-sm p-1"
                             :href     href
                             :on-click on-click))]
    [:div.text-sm desc]]])


(defn edit-config-edn []
  (rum/with-context [[t] i18n/*tongue-context*]
    (row-with-button-action
     {:left-label   "Custom configuration"
      :button-label (t :settings-page/edit-config-edn)
      :href         (rfe/href :file {:path (config/get-config-path)})
      :on-click     #(js/setTimeout (fn [] (ui-handler/toggle-settings-modal!)))
      :-for         "config_edn"})))

(defn edit-custom-css []
  (rum/with-context [[t] i18n/*tongue-context*]
    (row-with-button-action
     {:left-label   "Custom theme"
      :button-label (t :settings-page/edit-custom-css)
      :href         (rfe/href :file {:path (config/get-custom-css-path)})
      :on-click     #(js/setTimeout (fn [] (ui-handler/toggle-settings-modal!)))
      :-for         "customize_css"})))

(defn show-brackets-row [t show-brackets?]
<<<<<<< HEAD
  [:div.it.sm:grid.sm:grid-cols-3.sm:gap-4.sm:items-start
   [:label.block.text-sm.font-medium.leading-5.opacity-70
    {:for "show_brackets"}
    (t :settings-page/show-brackets)]
   [:div
    [:div.rounded-md.sm:max-w-xs
     (ui/toggle show-brackets?
                config-handler/toggle-ui-show-brackets!
                true)]]
   (when (not (or (util/mobile?) (mobile-util/is-native-platform?)))
     [:div {:style {:text-align "right"}}
      (ui/render-keyboard-shortcut (shortcut-helper/gen-shortcut-seq :ui/toggle-brackets))])])
=======
  (toggle "show_brackets"
          (t :settings-page/show-brackets)
          show-brackets?
          config-handler/toggle-ui-show-brackets!
          [:span {:text-align "right"}
           (ui/render-keyboard-shortcut (shortcut-helper/gen-shortcut-seq :ui/toggle-brackets))]))
>>>>>>> 8f211e21

(rum/defcs switch-spell-check-row < rum/reactive
  [state t]
  (let [enabled? (state/sub [:electron/user-cfgs :spell-check])
        enabled? (if (nil? enabled?) true enabled?)]

    [:div.it.sm:grid.sm:grid-cols-3.sm:gap-4.sm:items-start
     [:label.block.text-sm.font-medium.leading-5.opacity-70
      (t :settings-page/spell-checker)]
     [:div
      [:div.rounded-md.sm:max-w-xs
       (ui/toggle
        enabled?
        (fn []
          (state/set-state! [:electron/user-cfgs :spell-check] (not enabled?))
          (p/then (ipc/ipc "userAppCfgs" :spell-check (not enabled?))
                  #(when (js/confirm (t :relaunch-confirm-to-work))
                     (js/logseq.api.relaunch))))
        true)]]]))

(rum/defcs switch-git-auto-commit-row < rum/reactive
  [state t]
  (let [enabled? (state/get-git-auto-commit-enabled?)]
    [:div.it.sm:grid.sm:grid-cols-3.sm:gap-4.sm:items-start
     [:label.block.text-sm.font-medium.leading-5.opacity-70
      (t :settings-page/git-switcher-label)]
     [:div
      [:div.rounded-md.sm:max-w-xs
       (ui/toggle
        enabled?
        (fn []
          (state/set-state! [:electron/user-cfgs :git/disable-auto-commit?] enabled?)
          (ipc/ipc "userAppCfgs" :git/disable-auto-commit? enabled?))
        true)]]]))

(rum/defcs git-auto-commit-seconds < rum/reactive
  [state t]
  (let [secs (or (state/sub [:electron/user-cfgs :git/auto-commit-seconds]) 60)]
    [:div.it.sm:grid.sm:grid-cols-3.sm:gap-4.sm:items-start
     [:label.block.text-sm.font-medium.leading-5.opacity-70
      (t :settings-page/git-commit-delay)]
     [:div.mt-1.sm:mt-0.sm:col-span-2
      [:div.max-w-lg.rounded-md.sm:max-w-xs
       [:input#home-default-page.form-input.is-small.transition.duration-150.ease-in-out
        {:default-value secs
         :on-blur       (fn [event]
                          (when-let [value (-> (util/evalue event)
                                               util/safe-parse-int)]
                            (when (< 0 value (inc 600))
                              (state/set-state! [:electron/user-cfgs :git/auto-commit-seconds] value)
                              (ipc/ipc "userAppCfgs" :git/auto-commit-seconds value))))}]]]]))

(rum/defc app-auto-update-row < rum/reactive [t]
  (let [enabled? (state/sub [:electron/user-cfgs :auto-update])
        enabled? (if (nil? enabled?) true enabled?)]
    (toggle "usage-diagnostics"
            (t :settings-page/auto-updater)
            enabled?
            #((state/set-state! [:electron/user-cfgs :auto-update] (not enabled?))
              (ipc/ipc "userAppCfgs" :auto-update (not enabled?))))))

(defn language-row [t preferred-language]
  (let [on-change (fn [e]
                    (let [lang-code (util/evalue e)]
                      (state/set-preferred-language! lang-code)
                      (ui-handler/re-render-root!)))
        action [:select.form-select.is-small {:value     preferred-language
                                              :on-change on-change}
                (for [language dicts/languages]
                  (let [lang-code (name (:value language))
                        lang-label (:label language)]
                    [:option {:key lang-code :value lang-code} lang-label]))]]
    (row-with-button-action {:left-label (t :language)
                             :-for       "preferred_language"
                             :action     action})))

(defn theme-modes-row [t switch-theme system-theme? dark?]
<<<<<<< HEAD
  [:div.it.sm:grid.sm:grid-cols-5.sm:gap-4
   [:label.block.text-sm.font-medium.leading-5.opacity-70
    {:for "toggle_theme"}
    (t :right-side-bar/switch-theme (string/capitalize switch-theme))]
   [:div.flex.flex-row.mt-1.sm:mt-0.sm:col-span-4
    [:div.rounded-md.sm:max-w-xs

     [:ul.theme-modes-options
      [:li {:on-click (partial state/use-theme-mode! "light")
            :class    (classnames [{:active (and (not system-theme?) (not dark?))}])} [:i.mode-light] [:strong "light"]]
      [:li {:on-click (partial state/use-theme-mode! "dark")
            :class    (classnames [{:active (and (not system-theme?) dark?)}])} [:i.mode-dark] [:strong "dark"]]
      [:li {:on-click (partial state/use-theme-mode! "system")
            :class    (classnames [{:active system-theme?}])} [:i.mode-system] [:strong "system"]]]]

    (when-not (mobile-util/is-native-platform?)
     [:div.pl-16
      (ui/render-keyboard-shortcut (shortcut-helper/gen-shortcut-seq :ui/toggle-theme))])]])
=======
  (let [pick-theme [:ul.theme-modes-options
                    [:li {:on-click (partial state/use-theme-mode! "light")
                          :class    (classnames [{:active (and (not system-theme?) (not dark?))}])} [:i.mode-light] [:strong "light"]]
                    [:li {:on-click (partial state/use-theme-mode! "dark")
                          :class    (classnames [{:active (and (not system-theme?) dark?)}])} [:i.mode-dark] [:strong "dark"]]
                    [:li {:on-click (partial state/use-theme-mode! "system")
                          :class    (classnames [{:active system-theme?}])} [:i.mode-system] [:strong "system"]]]]
    (row-with-button-action {:left-label (t :right-side-bar/switch-theme (string/capitalize switch-theme))
                             :-for       "toggle_theme"
                             :action     pick-theme
                             :desc       (ui/render-keyboard-shortcut (shortcut-helper/gen-shortcut-seq :ui/toggle-theme))})))
>>>>>>> 8f211e21

(defn file-format-row [t preferred-format]
  [:div.it.sm:grid.sm:grid-cols-3.sm:gap-4.sm:items-start
   [:label.block.text-sm.font-medium.leading-5.opacity-70
    {:for "preferred_format"}
    (t :settings-page/preferred-file-format)]
   [:div.mt-1.sm:mt-0.sm:col-span-2
    [:div.max-w-lg.rounded-md
     [:select.form-select.is-small
      {:value     (name preferred-format)
       :on-change (fn [e]
                    (let [format (-> (util/evalue e)
                                     (string/lower-case)
                                     keyword)]
                      (user-handler/set-preferred-format! format)))}
      (for [format (map name [:org :markdown])]
        [:option {:key format :value format} (string/capitalize format)])]]]])

(defn date-format-row [t preferred-date-format]
  [:div.it.sm:grid.sm:grid-cols-3.sm:gap-4.sm:items-:div.it.sm:grid.sm:grid-cols-3.sm:gap-4.sm:items-start
   [:label.block.text-sm.font-medium.leading-5.opacity-70
    {:for "custom_date_format"}
    (t :settings-page/custom-date-format)]
   [:div.mt-1.sm:mt-0.sm:col-span-2
    [:div.max-w-lg.rounded-md
     [:select.form-select.is-small
      {:value     preferred-date-format
       :on-change (fn [e]
                    (let [format (util/evalue e)]
                      (when-not (string/blank? format)
                        (config-handler/set-config! :journal/page-title-format format)
                        (notification/show!
                         [:div "You need to re-index your graph to make the change works"]
                         :success)
                        (state/close-modal!)
                        (route-handler/redirect! {:to :repos}))))}
      (for [format (sort (date/journal-title-formatters))]
        [:option {:key format} format])]]]])

(defn workflow-row [t preferred-workflow]
  [:div.it.sm:grid.sm:grid-cols-3.sm:gap-4.sm:items-start
   [:label.block.text-sm.font-medium.leading-5.opacity-70
    {:for "preferred_workflow"}
    (t :settings-page/preferred-workflow)]
   [:div.mt-1.sm:mt-0.sm:col-span-2
    [:div.max-w-lg.rounded-md
     [:select.form-select.is-small
      {:value     (name preferred-workflow)
       :on-change (fn [e]
                    (-> (util/evalue e)
                        string/lower-case
                        keyword
                        (#(if (= % :now) :now :todo))
                        user-handler/set-preferred-workflow!))}
      (for [workflow [:now :todo]]
        [:option {:key (name workflow) :value (name workflow)}
         (if (= workflow :now) "NOW/LATER" "TODO/DOING")])]]]])

(defn outdenting-row [t logical-outdenting?]
  (toggle "preferred_outdenting"
          [(t :settings-page/preferred-outdenting)
           (ui/tippy {:html        (outdenting-hint)
                      :class       "tippy-hover ml-2"
                      :interactive true
                      :disabled    false}
                     (svg/info))]
          logical-outdenting?
          config-handler/toggle-logical-outdenting!))

(defn tooltip-row [t enable-tooltip?]
  (toggle "enable_tooltip"
          (t :settings-page/enable-tooltip)
          enable-tooltip?
          (fn []
            (config-handler/toggle-ui-enable-tooltip!))))

(defn shortcut-tooltip-row [t enable-shortcut-tooltip?]
  (toggle "enable_tooltip"
          (t :settings-page/enable-shortcut-tooltip)
          enable-shortcut-tooltip?
          (fn []
            (state/toggle-shortcut-tooltip!))))

(defn timetracking-row [t enable-timetracking?]
  (toggle "enable_timetracking"
          (t :settings-page/enable-timetracking)
          enable-timetracking?
          #((let [value (not enable-timetracking?)]
              (config-handler/set-config! :feature/enable-timetracking? value)))))

(defn update-home-page
  [event]
  (let [value (util/evalue event)]
    (cond
      (string/blank? value)
      (let [home (get (state/get-config) :default-home {})
            new-home (dissoc home :page)]
        (config-handler/set-config! :default-home new-home)
        (notification/show! "Home default page updated successfully!" :success))

      (page-handler/page-exists? (string/lower-case value))
      (let [home (get (state/get-config) :default-home {})
            new-home (assoc home :page value)]
        (config-handler/set-config! :default-home new-home)
        (notification/show! "Home default page updated successfully!" :success))

      :else
      (notification/show! (str "The page \"" value "\" doesn't exist yet. Please create that page first, and then try again.") :warning))))

(defn journal-row [t enable-journals?]
  [(toggle "enable_journals"
           (t :settings-page/enable-journals)
           enable-journals?
           (fn []
             (let [value (not enable-journals?)]
               (config-handler/set-config! :feature/enable-journals? value))))

   (when (not enable-journals?)
     [:div.it.sm:grid.sm:grid-cols-3.sm:gap-4.sm:items-start
      [:label.block.text-sm.font-medium.leading-5.opacity-70
       {:for "default page"}
       (t :settings-page/home-default-page)]
      [:div.mt-1.sm:mt-0.sm:col-span-2
       [:div.max-w-lg.rounded-md.sm:max-w-xs
        [:input#home-default-page.form-input.is-small.transition.duration-150.ease-in-out
         {:default-value (state/sub-default-home-page)
          :on-blur       update-home-page
          :on-key-press  (fn [e]
                           (when (= "Enter" (util/ekey e))
                             (update-home-page e)))}]]]])])

(defn enable-all-pages-public-row [t enable-all-pages-public?]
  (toggle "all pages public"
          (t :settings-page/enable-all-pages-public)
          enable-all-pages-public?
          (fn []
            (let [value (not enable-all-pages-public?)]
              (config-handler/set-config! :publishing/all-pages-public? value)))))

;; (defn enable-block-timestamps-row [t enable-block-timestamps?]
;;   (toggle "block timestamps"
;;           (t :settings-page/enable-block-time)
;;           enable-block-timestamps?
;;           (fn []
;;             (let [value (not enable-block-timestamps?)]
;;               (config-handler/set-config! :feature/enable-block-timestamps? value)))))

(defn encryption-row [t enable-encryption?]
  (toggle "enable_encryption"
          (t :settings-page/enable-encryption)
          enable-encryption?
          #((let [value (not enable-encryption?)]
              (config-handler/set-config! :feature/enable-encryption? value)))
          [:div.text-sm.opacity-50 "⚠️ This feature is experimental"]))

(rum/defc keyboard-shortcuts-row [t]
  (row-with-button-action
   {:left-label   (t :settings-page/customize-shortcuts)
    :button-label (t :settings-page/shortcut-settings)
    :on-click      #((state/close-settings!)
                     (route-handler/redirect! {:to :shortcut-setting}))
    :-for         "customize_shortcuts"}))

(defn zotero-settings-row [t]
  [:div.it.sm:grid.sm:grid-cols-3.sm:gap-4.sm:items-start
   [:label.block.text-sm.font-medium.leading-5.opacity-70
    {:for "zotero_settings"}
    "Zotero settings"]
   [:div.mt-1.sm:mt-0.sm:col-span-2
    [:div
     (ui/button
      "Zotero settings"
      :class "text-sm p-1"
      :style {:margin-top "0px"}
      :on-click
      (fn []
        (state/close-settings!)
        (route-handler/redirect! {:to :zotero-setting})))]]])

(defn auto-push-row [t current-repo enable-git-auto-push?]
  (when (string/starts-with? current-repo "https://")
    (toggle "enable_git_auto_push"
            "Enable Git auto push"
            enable-git-auto-push?
            (fn []
              (let [value (not enable-git-auto-push?)]
                (config-handler/set-config! :git-auto-push value))))))

(defn usage-diagnostics-row [t instrument-disabled?]
  (toggle "usage-diagnostics"
          (t :settings-page/disable-sentry)
          (not instrument-disabled?)
          (fn [] (instrument/disable-instrument
                  (not instrument-disabled?)))
<<<<<<< HEAD
          [:span.text-sm.text-justify.ml-2.5.opacity-50 "Logseq will never collect your local graph database or sell your data."]))
=======
          [:span.text-sm.opacity-50 "Logseq will never collect your local graph database or sell your data."]))
>>>>>>> 8f211e21

(defn clear-cache-row [t]
  (row-with-button-action {:left-label   (t :settings-page/clear-cache)
                           :button-label (t :settings-page/clear)
                           :on-click     handler/clear-cache!
                           :-for         "clear_cache"}))

(defn version-row [t version]
  (row-with-button-action {:left-label (t :settings-page/current-version)
                           :action     (app-updater version)
                           :-for       "current-version"}))

(defn developer-mode-row [t developer-mode?]
  (toggle "developer_mode"
          (t :settings-page/developer-mode)
          developer-mode?
          (fn []
            (let [mode (not developer-mode?)]
              (state/set-developer-mode! mode)
              (and mode (util/electron?)
                   (when (js/confirm (t :developer-mode-alert))
                     (js/logseq.api.relaunch)))))
          [:div.text-sm.opacity-50 (t :settings-page/developer-mode-desc)]))

(rum/defcs settings
  < (rum/local :general ::active)
  {:will-mount
   (fn [state]
     (state/load-app-user-cfgs)
     state)
   :will-unmount
   (fn [state]
     (state/close-settings!)
     state)}
  rum/reactive
  [state]
  (let [preferred-format (state/get-preferred-format)
        preferred-date-format (state/get-date-formatter)
        preferred-workflow (state/get-preferred-workflow)
        preferred-language (state/sub [:preferred-language])
        enable-timetracking? (state/enable-timetracking?)
        current-repo (state/get-current-repo)
        enable-journals? (state/enable-journals? current-repo)
        enable-encryption? (state/enable-encryption? current-repo)
        enable-all-pages-public? (state/all-pages-public?)
        instrument-disabled? (state/sub :instrument/disabled?)
        logical-outdenting? (state/logical-outdenting?)
        enable-tooltip? (state/enable-tooltip?)
        enable-shortcut-tooltip? (state/sub :ui/shortcut-tooltip?)
        enable-git-auto-push? (state/enable-git-auto-push? current-repo)
        ;; enable-block-timestamps? (state/enable-block-timestamps?)
        show-brackets? (state/show-brackets?)
        github-token (state/sub [:me :access-token])
        cors-proxy (state/sub [:me :cors_proxy])
        logged? (state/logged?)
        developer-mode? (state/sub [:ui/developer-mode?])
        theme (state/sub :ui/theme)
        dark? (= "dark" theme)
        system-theme? (state/sub :ui/system-theme?)
        switch-theme (if dark? "white" "dark")
        *active (::active state)]

    (rum/with-context
      [[t] i18n/*tongue-context*]

      [:div#settings.cp__settings-main
       [:header
        [:h1.title (t :settings)]]

       [:div.cp__settings-inner.md:flex

        [:aside.md:w-64
         [:ul
<<<<<<< HEAD
          (let [general [:general (t :settings-page/tab-general) (ui/icon "adjustments" {:style {:font-size 20}})]
                editor [:editor (t :settings-page/tab-editor) (ui/icon "writing" {:style {:font-size 20}})]
                shortcuts [:shortcuts (t :settings-page/tab-shortcuts) (ui/icon "command" {:style {:font-size 20}})]
                git [:git (t :settings-page/tab-version-control) (ui/icon "history" {:style {:font-size 20}})]
                advanced [:advanced (t :settings-page/tab-advanced) (ui/icon "bulb" {:style {:font-size 20}})]
                labels&texts&icons (if (mobile-util/is-native-platform?)
                                     (conj [] general editor shortcuts advanced)
                                     (conj [] general editor shortcuts git advanced))]
            (for [[label text icon] labels&texts&icons]

              [:li
               {:class    (util/classnames [{:active (= label @*active)}])
                :on-click #(reset! *active label)}

               [:a.flex.items-center
                icon
                [:strong text]]]))]]
=======
          (for [[label text icon]
                [[:general (t :settings-page/tab-general) (ui/icon "adjustments" {:style {:font-size 20}})]
                 [:editor (t :settings-page/tab-editor) (ui/icon "writing" {:style {:font-size 20}})]
                 [:git (t :settings-page/tab-version-control) (ui/icon "history" {:style {:font-size 20}})]
                 [:advanced (t :settings-page/tab-advanced) (ui/icon "bulb" {:style {:font-size 20}})]]]

            [:li
             {:class    (util/classnames [{:active (= label @*active)}])
              :on-click #(reset! *active label)}

             [:a.flex.items-center
              icon
              [:strong text]]])]]
>>>>>>> 8f211e21

        [:article

         (case @*active

           :general
           [:div.panel-wrap.is-general
            (version-row t version)
            (language-row t preferred-language)
            (theme-modes-row t switch-theme system-theme? dark?)
            (when-let [current-repo (state/sub :git/current-repo)]
              [(edit-config-edn)
               (edit-custom-css)])
            (keyboard-shortcuts-row t)]

           :editor
           [:div.panel-wrap.is-editor
            (file-format-row t preferred-format)
            (date-format-row t preferred-date-format)
            (workflow-row t preferred-workflow)
            ;; (enable-block-timestamps-row t enable-block-timestamps?)
            (show-brackets-row t show-brackets?)
            (when (util/electron?) (switch-spell-check-row t))
            (outdenting-row t logical-outdenting?)
            (when-not (or (util/mobile?) (mobile-util/is-native-platform?))
              (shortcut-tooltip-row t enable-shortcut-tooltip?)
              (tooltip-row t enable-tooltip?))
            (timetracking-row t enable-timetracking?)
            (journal-row t enable-journals?)
            (encryption-row t enable-encryption?)
            (enable-all-pages-public-row t enable-all-pages-public?)
            (zotero-settings-row t)
            (auto-push-row t current-repo enable-git-auto-push?)]

           :git
           [:div.panel-wrap
            [:div.text-sm.my-4
             [:span.text-sm.opacity-50.my-4
              "You can view a page's edit history by clicking the three vertical dots "
              "in the top-right corner and selecting \"Check page's history\". "
              "Logseq uses "]
             [:a {:href "https://git-scm.com/" :target "_blank"}
              "Git"]
             [:span.text-sm.opacity-50.my-4
              " for version control."]]
            [:br]
            (switch-git-auto-commit-row t)
            (git-auto-commit-seconds t)

            (ui/admonition
             :warning
             [:p (t :settings-page/git-confirm)])]

           :advanced
           [:div.panel-wrap.is-advanced
            (when (and util/mac? (util/electron?)) (app-auto-update-row t))
            (usage-diagnostics-row t instrument-disabled?)
            (if-not (mobile-util/is-native-platform?) (developer-mode-row t developer-mode?))
            (clear-cache-row t)

            (ui/admonition
             :warning
             [:p "Clearing the cache will discard open graphs. You will lose unsaved changes."])

            (when logged?
              [:div
               [:div.mt-6.sm:mt-5.sm:grid.sm:grid-cols-3.sm:gap-4.sm:items-center.sm:pt-5
                [:label.block.text-sm.font-medium.leading-5.sm:mt-px..opacity-70
                 {:for "cors"}
                 (t :settings-page/custom-cors-proxy-server)]
                [:div.mt-1.sm:mt-0.sm:col-span-2
                 [:div.max-w-lg.rounded-md.sm:max-w-xs
                  [:input#pat.form-input.is-small.transition.duration-150.ease-in-out
                   {:default-value cors-proxy
                    :on-blur       (fn [event]
                                     (when-let [server (util/evalue event)]
                                       (user-handler/set-cors! server)
                                       (notification/show! "Custom CORS proxy updated successfully!" :success)))
                    :on-key-press  (fn [event]
                                     (let [k (gobj/get event "key")]
                                       (when (= "Enter" k)
                                         (when-let [server (util/evalue event)]
                                           (user-handler/set-cors! server)
                                           (notification/show! "Custom CORS proxy updated successfully!" :success)))))}]]]]
               (ui/admonition
                :important
                [:p (t :settings-page/dont-use-other-peoples-proxy-servers)
                 [:a {:href   "https://github.com/isomorphic-git/cors-proxy"
                      :target "_blank"}
                  "https://github.com/isomorphic-git/cors-proxy"]])])

            (when logged?
              [:div
               [:hr]
               [:div.sm:grid.sm:grid-cols-3.sm:gap-4.sm:items-center.sm:pt-5
                [:label.block.text-sm.font-medium.leading-5.opacity-70.text-red-600.dark:text-red-400
                 {:for "delete account"}
                 (t :user/delete-account)]
                [:div.mt-1.sm:mt-0.sm:col-span-2
                 [:div.max-w-lg.rounded-md.sm:max-w-xs
                  (ui/button (t :user/delete-your-account)
                             :on-click (fn []
                                         (ui-handler/toggle-settings-modal!)
                                         (js/setTimeout #(state/set-modal! delete-account-confirm))))]]]])]

           nil)]]])))<|MERGE_RESOLUTION|>--- conflicted
+++ resolved
@@ -180,7 +180,9 @@
                              :class    "text-sm p-1"
                              :href     href
                              :on-click on-click))]
-    [:div.text-sm desc]]])
+    (when-not (or (util/mobile?)
+                  (mobile-util/is-native-platform?))
+      [:div.text-sm desc])]])
 
 
 (defn edit-config-edn []
@@ -202,7 +204,6 @@
       :-for         "customize_css"})))
 
 (defn show-brackets-row [t show-brackets?]
-<<<<<<< HEAD
   [:div.it.sm:grid.sm:grid-cols-3.sm:gap-4.sm:items-start
    [:label.block.text-sm.font-medium.leading-5.opacity-70
     {:for "show_brackets"}
@@ -215,14 +216,6 @@
    (when (not (or (util/mobile?) (mobile-util/is-native-platform?)))
      [:div {:style {:text-align "right"}}
       (ui/render-keyboard-shortcut (shortcut-helper/gen-shortcut-seq :ui/toggle-brackets))])])
-=======
-  (toggle "show_brackets"
-          (t :settings-page/show-brackets)
-          show-brackets?
-          config-handler/toggle-ui-show-brackets!
-          [:span {:text-align "right"}
-           (ui/render-keyboard-shortcut (shortcut-helper/gen-shortcut-seq :ui/toggle-brackets))]))
->>>>>>> 8f211e21
 
 (rum/defcs switch-spell-check-row < rum/reactive
   [state t]
@@ -300,26 +293,6 @@
                              :action     action})))
 
 (defn theme-modes-row [t switch-theme system-theme? dark?]
-<<<<<<< HEAD
-  [:div.it.sm:grid.sm:grid-cols-5.sm:gap-4
-   [:label.block.text-sm.font-medium.leading-5.opacity-70
-    {:for "toggle_theme"}
-    (t :right-side-bar/switch-theme (string/capitalize switch-theme))]
-   [:div.flex.flex-row.mt-1.sm:mt-0.sm:col-span-4
-    [:div.rounded-md.sm:max-w-xs
-
-     [:ul.theme-modes-options
-      [:li {:on-click (partial state/use-theme-mode! "light")
-            :class    (classnames [{:active (and (not system-theme?) (not dark?))}])} [:i.mode-light] [:strong "light"]]
-      [:li {:on-click (partial state/use-theme-mode! "dark")
-            :class    (classnames [{:active (and (not system-theme?) dark?)}])} [:i.mode-dark] [:strong "dark"]]
-      [:li {:on-click (partial state/use-theme-mode! "system")
-            :class    (classnames [{:active system-theme?}])} [:i.mode-system] [:strong "system"]]]]
-
-    (when-not (mobile-util/is-native-platform?)
-     [:div.pl-16
-      (ui/render-keyboard-shortcut (shortcut-helper/gen-shortcut-seq :ui/toggle-theme))])]])
-=======
   (let [pick-theme [:ul.theme-modes-options
                     [:li {:on-click (partial state/use-theme-mode! "light")
                           :class    (classnames [{:active (and (not system-theme?) (not dark?))}])} [:i.mode-light] [:strong "light"]]
@@ -331,7 +304,6 @@
                              :-for       "toggle_theme"
                              :action     pick-theme
                              :desc       (ui/render-keyboard-shortcut (shortcut-helper/gen-shortcut-seq :ui/toggle-theme))})))
->>>>>>> 8f211e21
 
 (defn file-format-row [t preferred-format]
   [:div.it.sm:grid.sm:grid-cols-3.sm:gap-4.sm:items-start
@@ -526,11 +498,7 @@
           (not instrument-disabled?)
           (fn [] (instrument/disable-instrument
                   (not instrument-disabled?)))
-<<<<<<< HEAD
-          [:span.text-sm.text-justify.ml-2.5.opacity-50 "Logseq will never collect your local graph database or sell your data."]))
-=======
           [:span.text-sm.opacity-50 "Logseq will never collect your local graph database or sell your data."]))
->>>>>>> 8f211e21
 
 (defn clear-cache-row [t]
   (row-with-button-action {:left-label   (t :settings-page/clear-cache)
@@ -604,17 +572,14 @@
 
         [:aside.md:w-64
          [:ul
-<<<<<<< HEAD
-          (let [general [:general (t :settings-page/tab-general) (ui/icon "adjustments" {:style {:font-size 20}})]
-                editor [:editor (t :settings-page/tab-editor) (ui/icon "writing" {:style {:font-size 20}})]
-                shortcuts [:shortcuts (t :settings-page/tab-shortcuts) (ui/icon "command" {:style {:font-size 20}})]
-                git [:git (t :settings-page/tab-version-control) (ui/icon "history" {:style {:font-size 20}})]
-                advanced [:advanced (t :settings-page/tab-advanced) (ui/icon "bulb" {:style {:font-size 20}})]
-                labels&texts&icons (if (mobile-util/is-native-platform?)
-                                     (conj [] general editor shortcuts advanced)
-                                     (conj [] general editor shortcuts git advanced))]
-            (for [[label text icon] labels&texts&icons]
-
+          (for [[label text icon]
+                [[:general (t :settings-page/tab-general) (ui/icon "adjustments" {:style {:font-size 20}})]
+                 [:editor (t :settings-page/tab-editor) (ui/icon "writing" {:style {:font-size 20}})]
+                 (when-not (mobile-util/is-native-platform?)
+                   [:git (t :settings-page/tab-version-control) (ui/icon "history" {:style {:font-size 20}})])
+                 [:advanced (t :settings-page/tab-advanced) (ui/icon "bulb" {:style {:font-size 20}})]]]
+
+            (when label
               [:li
                {:class    (util/classnames [{:active (= label @*active)}])
                 :on-click #(reset! *active label)}
@@ -622,21 +587,6 @@
                [:a.flex.items-center
                 icon
                 [:strong text]]]))]]
-=======
-          (for [[label text icon]
-                [[:general (t :settings-page/tab-general) (ui/icon "adjustments" {:style {:font-size 20}})]
-                 [:editor (t :settings-page/tab-editor) (ui/icon "writing" {:style {:font-size 20}})]
-                 [:git (t :settings-page/tab-version-control) (ui/icon "history" {:style {:font-size 20}})]
-                 [:advanced (t :settings-page/tab-advanced) (ui/icon "bulb" {:style {:font-size 20}})]]]
-
-            [:li
-             {:class    (util/classnames [{:active (= label @*active)}])
-              :on-click #(reset! *active label)}
-
-             [:a.flex.items-center
-              icon
-              [:strong text]]])]]
->>>>>>> 8f211e21
 
         [:article
 
