--- conflicted
+++ resolved
@@ -106,10 +106,7 @@
                              (block/page-preview-trigger
                                {:children        [:div (search/highlight-exact-query page-name q)]
                                 :open?           chosen?
-<<<<<<< HEAD
-=======
                                 :manual?         true
->>>>>>> 11143061
                                 :fixed-position? true
                                 :tippy-distance  24
                                 :tippy-position  (if sidebar? "left" "right")}
