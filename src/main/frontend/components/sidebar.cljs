--- conflicted
+++ resolved
@@ -30,13 +30,10 @@
             [goog.object :as gobj]
             [rum.core :as rum]
             [frontend.extensions.srs :as srs]
-<<<<<<< HEAD
             [frontend.extensions.pdf.assets :as pdf-assets]
             [frontend.components.widgets :as widgets]
             [frontend.mobile.util :as mobile-util]))
-=======
-            [frontend.extensions.pdf.assets :as pdf-assets]))
->>>>>>> e59c2ec7
+
 
 (defn nav-item
   [title href svg-d active? close-modal-fn]
