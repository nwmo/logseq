--- conflicted
+++ resolved
@@ -256,24 +256,17 @@
            :icon   "hierarchy"})
 
         (sidebar-item
-<<<<<<< HEAD
-         {:class "all-pages-nav"
-          :title (t :right-side-bar/all-pages)
-          :href  (rfe/href :all-pages)
-          :icon  "files"})
-        
+          {:class  "all-pages-nav"
+           :title  (t :right-side-bar/all-pages)
+           :href   (rfe/href :all-pages)
+           :active (and (not srs-open?) (= route-name :all-pages))
+           :icon   "files"})
+           
         (sidebar-item
          {:class "whiteboard"
           :title "Whiteboards"
           :href  (rfe/href :whiteboards)
           :icon  "files"})]]
-=======
-          {:class  "all-pages-nav"
-           :title  (t :right-side-bar/all-pages)
-           :href   (rfe/href :all-pages)
-           :active (and (not srs-open?) (= route-name :all-pages))
-           :icon   "files"})]]
->>>>>>> 09a9cda5
 
       (favorites t)
 
@@ -330,11 +323,7 @@
                                 (editor-handler/upload-asset id files format editor-handler/*asset-uploading? true))))})
                   (common-handler/listen-to-scroll! element))
                 state)}
-<<<<<<< HEAD
-  [{:keys [route-match margin-less-pages? route-name indexeddb-support? db-restoring? main-content]}]
-=======
-  [{:keys [route-match global-graph-pages? route-name indexeddb-support? db-restoring? main-content show-action-bar? show-recording-bar?]}]
->>>>>>> 09a9cda5
+  [{:keys [route-match margin-less-pages? route-name indexeddb-support? db-restoring? main-content show-action-bar? show-recording-bar?]}]
   (let [left-sidebar-open? (state/sub :ui/left-sidebar-open?)
         onboarding-and-home? (and (or (nil? (state/get-current-repo)) (config/demo-graph?))
                                   (not config/publishing?)
