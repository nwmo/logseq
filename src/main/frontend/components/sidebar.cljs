(ns frontend.components.sidebar
  (:require [cljs-drag-n-drop.core :as dnd]
            [clojure.string :as string]
            [frontend.components.header :as header]
            [frontend.components.journal :as journal]
            [frontend.components.repo :as repo]
            [frontend.components.right-sidebar :as right-sidebar]
            [frontend.components.settings :as settings]
            [frontend.components.theme :as theme]
            [frontend.components.widgets :as widgets]
            [frontend.config :as config]
            [frontend.context.i18n :as i18n]
            [frontend.db :as db]
            [frontend.db-mixins :as db-mixins]
            [frontend.handler.editor :as editor-handler]
            [frontend.handler.repo :as repo-handler]
            [frontend.handler.route :as route-handler]
            [frontend.handler.web.nfs :as nfs-handler]
            [frontend.mixins :as mixins]
            [frontend.modules.shortcut.data-helper :as shortcut-dh]
            [frontend.state :as state]
            [frontend.ui :as ui]
            [frontend.util :as util]
            [goog.dom :as gdom]
            [rum.core :as rum]))

(defn nav-item
  [title href svg-d active? close-modal-fn]
  [:a.mb-1.group.flex.items-center.pl-4.py-2.text-base.leading-6.font-medium.hover:text-gray-200.transition.ease-in-out.duration-150.nav-item
   {:href href
    :on-click close-modal-fn}
   [:svg.mr-4.h-6.w-6.group-hover:text-gray-200.group-focus:text-gray-200.transition.ease-in-out.duration-150
    {:viewBox "0 0 24 24", :fill "none", :stroke "currentColor"}
    [:path
     {:d svg-d
      :stroke-width "2"
      :stroke-linejoin "round"
      :stroke-linecap "round"}]]
   title])

(rum/defc sidebar-nav < rum/reactive
  [route-match close-modal-fn]
  (let [white? (= "white" (state/sub :ui/theme))
        active? (fn [route] (= route (get-in route-match [:data :name])))
        page-active? (fn [page]
                       (= page (get-in route-match [:parameters :path :name])))
        right-sidebar? (state/sub :ui/sidebar-open?)
        left-sidebar? (state/sub :ui/left-sidebar-open?)]
    (when left-sidebar?
      [:nav.flex-1.left-sidebar-inner
       (nav-item "Journals" "#/"
                 "M3 12l9-9 9 9M5 10v10a1 1 0 001 1h3a1 1 0 001-1v-4a1 1 0 011-1h2a1 1 0 011 1v4a1 1 0 001 1h3a1 1 0 001-1V10M9 21h6"
                 (active? :home)
                 close-modal-fn)
       (nav-item "All Pages" "#/all-pages"
                 "M6 2h9a1 1 0 0 1 .7.3l4 4a1 1 0 0 1 .3.7v13a2 2 0 0 1-2 2H6a2 2 0 0 1-2-2V4c0-1.1.9-2 2-2zm9 2.41V7h2.59L15 4.41zM18 9h-3a2 2 0 0 1-2-2V4H6v16h12V9zm-2 7a1 1 0 0 1-1 1H9a1 1 0 0 1 0-2h6a1 1 0 0 1 1 1zm0-4a1 1 0 0 1-1 1H9a1 1 0 0 1 0-2h6a1 1 0 0 1 1 1zm-5-4a1 1 0 0 1-1 1H9a1 1 0 1 1 0-2h1a1 1 0 0 1 1 1z"
                 (active? :all-pages)
                 close-modal-fn)
       (when-not config/publishing?
         (nav-item "All Files" "#/all-files"
                   "M3 7V17C3 18.1046 3.89543 19 5 19H19C20.1046 19 21 18.1046 21 17V9C21 7.89543 20.1046 7 19 7H13L11 5H5C3.89543 5 3 5.89543 3 7Z"
                   (active? :all-files)
                   close-modal-fn))
       (when-not right-sidebar?
         [:div.pl-4.pr-4 {:style {:height 1
                                  :background-color (if white? "#f0f8ff" "#073642")
                                  :margin 12}}])
       (right-sidebar/contents)])))

(rum/defc sidebar-mobile-sidebar < rum/reactive
  [{:keys [open? close-fn route-match]}]
  [:div.md:hidden
   [:div.fixed.inset-0.z-30.bg-gray-600.pointer-events-none.ease-linear.duration-300
    {:class (if @open?
              "opacity-75 pointer-events-auto"
              "opacity-0 pointer-events-none")
     :on-click close-fn}]
   [:div#left-bar.fixed.inset-y-0.left-0.flex.flex-col.z-40.w-full.transform.ease-in-out.duration-300
    {:class (if @open?
              "translate-x-0"
              "-translate-x-full")
     :style {:max-width "86vw"}}
    (if @open?
      [:div.absolute.top-0.right-0.p-1
       [:button#close-left-bar.close-panel-btn.flex.items-center.justify-center.h-12.w-12.rounded-full.focus:outline-none.focus:bg-gray-600
        {:on-click close-fn}
        [:svg.h-6.w-6
         {:viewBox "0 0 24 24", :fill "none", :stroke "currentColor"}
         [:path
          {:d "M6 18L18 6M6 6l12 12"
           :stroke-width "2"
           :stroke-linejoin "round"
           :stroke-linecap "round"}]]]])
    [:div.flex-shrink-0.flex.items-center.px-4.h-16.head-wrap
     (repo/repos-dropdown nil)]
    [:div.flex-1.h-0.overflow-y-auto
     (sidebar-nav route-match close-fn)]]])

(rum/defc main <
  {:did-mount (fn [state]
                (when-let [element (gdom/getElement "main-content")]
                  (dnd/subscribe!
                    element
                    :upload-files
                    {:drop (fn [e files]
                             (when-let [id (state/get-edit-input-id)]
                               (let [format (:block/format (state/get-edit-block))]
                                 (editor-handler/upload-asset id files format editor-handler/*asset-uploading? true))))}))
                state)}
  [{:keys [route-match global-graph-pages? logged? home? route-name indexeddb-support? white? db-restoring? main-content]}]
  (rum/with-context [[t] i18n/*tongue-context*]
                    [:div#main-content.cp__sidebar-main-layout.flex-1.flex
                     [:div#sidebar-nav-wrapper.flex-col.pt-4.hidden.sm:block
                      {:style {:flex (if (state/get-left-sidebar-open?)
                                       "0 1 20%"
                                       "0 0 0px")
                               :border-right (str "1px solid "
                                                  (if white? "#f0f8ff" "#073642"))}}
                      (when (state/sub :ui/left-sidebar-open?)
                        (sidebar-nav route-match nil))]
                     [:div#main-content-container.w-full.flex.justify-center
                      {:style {:margin-top (if global-graph-pages? 0 "2rem")}}
                      [:div.cp__sidebar-main-content
                       {:data-is-global-graph-pages global-graph-pages?
                        :data-is-full-width (or global-graph-pages?
                                                (contains? #{:all-files :all-pages :my-publishing} route-name))}
                       (cond
                         (not indexeddb-support?)
                         nil

                         db-restoring?
                         [:div.mt-20
                          [:div.ls-center
                           (ui/loading (t :loading))]]

                         :else
                         [:div.pb-24 {:class (if global-graph-pages? "" (util/hiccup->class "max-w-7xl.mx-auto"))
                                      :style {:margin-bottom (if global-graph-pages? 0 120)}}
                          main-content])]]]))

(rum/defc footer
  []
  (when-let [user-footer (and config/publishing? (get-in (state/get-config) [:publish-common-footer]))]
    [:div.p-6 user-footer]))

(defn get-default-home-if-valid
  []
  (when-let [default-home (state/get-default-home)]
    (let [page (:page default-home)
          page (when page (db/entity [:block/name (string/lower-case page)]))]
      (if page
        default-home
        (dissoc default-home :page)))))

(defonce sidebar-inited? (atom false))
;; TODO: simplify logic

(rum/defc main-content < rum/reactive db-mixins/query
                         {:init (fn [state]
                                  (when-not @sidebar-inited?
                                    (let [current-repo (state/sub :git/current-repo)
                                          default-home (get-default-home-if-valid)
                                          sidebar (:sidebar default-home)
                                          sidebar (if (string? sidebar) [sidebar] sidebar)]
                                      (when-let [pages (->> (seq sidebar)
                                                            (remove nil?))]
                                        (let [blocks (remove nil? pages)]
                                          (doseq [page pages]
                                            (let [page (string/lower-case page)
                                                  [db-id block-type] (if (= page "contents")
                                                                       ["contents" :contents]
                                                                       [page :page])]
                                              (state/sidebar-add-block! current-repo db-id block-type nil))))
                                        (reset! sidebar-inited? true))))
                                  state)}
  []
  (let [today (state/sub :today)
        cloning? (state/sub :repo/cloning?)
        default-home (get-default-home-if-valid)
        importing-to-db? (state/sub :repo/importing-to-db?)
        loading-files? (state/sub :repo/loading-files?)
        me (state/sub :me)
        journals-length (state/sub :journals-length)
        current-repo (state/sub :git/current-repo)
        latest-journals (db/get-latest-journals (state/get-current-repo) journals-length)
        preferred-format (state/sub [:me :preferred_format])
        logged? (:name me)]
    (rum/with-context [[t] i18n/*tongue-context*]
                      [:div
                       (cond
                         (and default-home
                              (= :home (state/get-current-route))
                              (not (state/route-has-p?))
                              (:page default-home))
                         (route-handler/redirect! {:to :page
                                                   :path-params {:name (:page default-home)}})

                         (and config/publishing?
                              (not default-home)
                              (empty? latest-journals))
                         (route-handler/redirect! {:to :all-pages})

                         importing-to-db?
                         (ui/loading (t :parsing-files))

                         loading-files?
                         (ui/loading (t :loading-files))

                         (and (not logged?) (seq latest-journals))
                         (journal/journals latest-journals)

                         (and logged? (not preferred-format))
                         (widgets/choose-preferred-format)

                         ;; TODO: delay this
                         (and logged? (nil? (:email me)))
                         (settings/set-email)

                         cloning?
                         (ui/loading (t :cloning))

                         (seq latest-journals)
                         (journal/journals latest-journals)

                         (and logged? (empty? (:repos me)))
                         (widgets/add-graph)

                         ;; FIXME: why will this happen?
                         :else
                         [:div])])))

(rum/defc custom-context-menu < rum/reactive
  []
  (when (state/sub :custom-context-menu/show?)
    (when-let [links (state/sub :custom-context-menu/links)]
      (ui/css-transition
        {:class-names "fade"
         :timeout {:enter 500
                   :exit 300}}
        links
        ;; (custom-context-menu-content)
        ))))

(rum/defc new-block-mode < rum/reactive
  []
  (when (state/sub [:document/mode?])
    (ui/tippy {:html [:div.p-2
                      [:p.mb-2 [:b "Document mode"]]
                      [:ul
                       [:li
                        [:div.inline-block.mr-1 (ui/keyboard-shortcut (shortcut-dh/gen-shortcut-seq :editor/new-line))]
                        [:p.inline-block  "to create new block"]]
                       [:li
                        [:p.inline-block.mr-1 "Click `D` or type"]
                        [:div.inline-block.mr-1 (ui/keyboard-shortcut (shortcut-dh/gen-shortcut-seq :ui/toggle-document-mode))]
                        [:p.inline-block "to toggle document mode"]]]]}
              [:a.block.px-1.text-sm.font-medium.bg-base-2.rounded-md.mx-2
               {:on-click state/toggle-document-mode!}
               "D"])))

(rum/defc help-button < rum/reactive
  []
  (when-not (state/sub :ui/sidebar-open?)
    ;; TODO: remove with-context usage
    (rum/with-context [[t] i18n/*tongue-context*]
                      [:div.cp__sidebar-help-btn
                       {:title (t :help-shortcut-title)
                        :on-click (fn []
                                    (state/sidebar-add-block! (state/get-current-repo) "help" :help nil))}
                       "?"])))

(rum/defc settings-modal < rum/reactive
  []
  (let [settings-open? (state/sub :ui/settings-open?)]
    (if settings-open?
      (do
        (state/set-modal!
          (fn [] [:div.settings-modal (settings/settings)]))
        (util/lock-global-scroll settings-open?))
      (state/set-modal! nil))
    nil))

(rum/defcs sidebar <
  (mixins/modal :modal/show?)
  rum/reactive
  (mixins/event-mixin
<<<<<<< HEAD
    (fn [state]
      (mixins/listen state js/window "click"
                     (fn [e]
                       ;; hide context menu
                       (state/hide-custom-context-menu!)
                       (editor-handler/clear-selection! e)))))
=======
   (fn [state]
     (mixins/listen state js/window "click"
                    (fn [e]
                      ;; hide context menu
                      (state/hide-custom-context-menu!)
                      (editor-handler/clear-selection!)))))
>>>>>>> d3c69431
  [state route-match main-content]
  (let [{:keys [open? close-fn open-fn]} state
        close-fn (fn []
                   (close-fn)
                   (state/set-left-sidebar-open! false))
        me (state/sub :me)
        current-repo (state/sub :git/current-repo)
        granted? (state/sub [:nfs/user-granted? (state/get-current-repo)])
        theme (state/sub :ui/theme)
        system-theme? (state/sub :ui/system-theme?)
        white? (= "white" (state/sub :ui/theme))
        sidebar-open?  (state/sub :ui/sidebar-open?)
        route-name (get-in route-match [:data :name])
        global-graph-pages? (= :graph route-name)
        logged? (:name me)
        db-restoring? (state/sub :db/restoring?)
        indexeddb-support? (state/sub :indexeddb/support?)
        page? (= :page route-name)
        home? (= :home route-name)
        default-home (get-default-home-if-valid)]
    (rum/with-context [[t] i18n/*tongue-context*]
<<<<<<< HEAD
                      (theme/container
                        {:theme         theme
                         :route         route-match
                         :current-repo  current-repo
                         :nfs-granted?  granted?
                         :db-restoring? db-restoring?
                         :sidebar-open? sidebar-open?
                         :system-theme? system-theme?
                         :on-click      #(do
                                           (editor-handler/unhighlight-blocks!)
                                           (util/fix-open-external-with-shift! %))}
=======
      (theme/container
       {:theme         theme
        :route         route-match
        :current-repo  current-repo
        :nfs-granted?  granted?
        :db-restoring? db-restoring?
        :sidebar-open? sidebar-open?
        :system-theme? system-theme?
        :on-click      (fn [e]
                         (editor-handler/unhighlight-blocks!)
                         (util/fix-open-external-with-shift! e))}
>>>>>>> d3c69431

                        [:div.theme-inner
                         (sidebar-mobile-sidebar
                           {:open?       open?
                            :close-fn    close-fn
                            :route-match route-match})
                         [:div.#app-container.h-screen.flex
                          [:div.flex-1.h-full.flex.flex-col#left-container.relative
                           {:class (if (state/sub :ui/sidebar-open?) "overflow-hidden" "w-full")}
                           (header/header {:open-fn        open-fn
                                           :white?         white?
                                           :current-repo   current-repo
                                           :logged?        logged?
                                           :page?          page?
                                           :route-match    route-match
                                           :me             me
                                           :default-home   default-home
                                           :new-block-mode new-block-mode})

                           [:div#main-container.scrollbar-spacing
                            (main {:route-match         route-match
                                   :global-graph-pages? global-graph-pages?
                                   :logged?             logged?
                                   :home?               home?
                                   :route-name          route-name
                                   :indexeddb-support?  indexeddb-support?
                                   :white?              white?
                                   :db-restoring?       db-restoring?
                                   :main-content        main-content})]

                           (footer)]
                          (right-sidebar/sidebar)

                          [:div#app-single-container]]

                         (ui/notification)
                         (ui/modal)
                         (settings-modal)
                         (custom-context-menu)
                         [:a#download.hidden]
                         (when
                           (and (not config/mobile?)
                                (not config/publishing?))
                           (help-button))]))))<|MERGE_RESOLUTION|>--- conflicted
+++ resolved
@@ -284,21 +284,12 @@
   (mixins/modal :modal/show?)
   rum/reactive
   (mixins/event-mixin
-<<<<<<< HEAD
-    (fn [state]
-      (mixins/listen state js/window "click"
-                     (fn [e]
-                       ;; hide context menu
-                       (state/hide-custom-context-menu!)
-                       (editor-handler/clear-selection! e)))))
-=======
    (fn [state]
      (mixins/listen state js/window "click"
                     (fn [e]
                       ;; hide context menu
                       (state/hide-custom-context-menu!)
                       (editor-handler/clear-selection!)))))
->>>>>>> d3c69431
   [state route-match main-content]
   (let [{:keys [open? close-fn open-fn]} state
         close-fn (fn []
@@ -320,19 +311,6 @@
         home? (= :home route-name)
         default-home (get-default-home-if-valid)]
     (rum/with-context [[t] i18n/*tongue-context*]
-<<<<<<< HEAD
-                      (theme/container
-                        {:theme         theme
-                         :route         route-match
-                         :current-repo  current-repo
-                         :nfs-granted?  granted?
-                         :db-restoring? db-restoring?
-                         :sidebar-open? sidebar-open?
-                         :system-theme? system-theme?
-                         :on-click      #(do
-                                           (editor-handler/unhighlight-blocks!)
-                                           (util/fix-open-external-with-shift! %))}
-=======
       (theme/container
        {:theme         theme
         :route         route-match
@@ -344,7 +322,6 @@
         :on-click      (fn [e]
                          (editor-handler/unhighlight-blocks!)
                          (util/fix-open-external-with-shift! e))}
->>>>>>> d3c69431
 
                         [:div.theme-inner
                          (sidebar-mobile-sidebar
