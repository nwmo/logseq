(ns frontend.components.block
  (:refer-clojure :exclude [range])
  (:require [frontend.config :as config]
            [cljs.core.match :refer-macros [match]]
            [clojure.string :as string]
            [frontend.util :as util]
            [rum.core :as rum]
            [frontend.state :as state]
            [frontend.db :as db]
            [dommy.core :as d]
            [datascript.core :as dc]
            [goog.dom :as gdom]
            [frontend.handler.expand :as expand]
            [frontend.components.svg :as svg]
            [frontend.components.draw :as draw]
            [frontend.components.datetime :as datetime-comp]
            [frontend.ui :as ui]
            [frontend.handler.editor :as editor-handler]
            [frontend.handler.dnd :as dnd]
            [frontend.handler.ui :as ui-handler]
            [frontend.handler.repeated :as repeated]
            [goog.object :as gobj]
            [medley.core :as medley]
            [cljs.reader :as reader]
            [frontend.util :as util :refer-macros [profile]]
            [frontend.db-mixins :as db-mixins]
            [frontend.extensions.latex :as latex]
            [frontend.components.lazy-editor :as lazy-editor]
            [frontend.extensions.highlight :as highlight]
            [frontend.extensions.sci :as sci]
            ["/frontend/utils" :as utils]
            [frontend.format.block :as block]
            [clojure.walk :as walk]
            [cljs-bean.core :as bean]
            [frontend.handler.image :as image-handler]
            [frontend.format.mldoc :as mldoc]
            [frontend.text :as text]
            [frontend.utf8 :as utf8]
            [frontend.date :as date]
            [frontend.security :as security]
            [reitit.frontend.easy :as rfe]
            [frontend.commands :as commands]))

(defn safe-read-string
  [s]
  (try
    (reader/read-string s)
    (catch js/Error e
      (println "read-string error:")
      (js/console.error e)
      [:div.warning {:title "read-string failed"}
       s])))

;; local state
(defonce *block-children
  (atom {}))

(defonce *dragging?
  (atom false))
(defonce *dragging-block
  (atom nil))
(defonce *move-to-top?
  (atom false))

;; TODO: Improve blocks grouped by pages
(defonce max-blocks-per-page 500)
(defonce virtual-list-scroll-step 450)
(defonce virtual-list-previous 50)

(defonce container-ids (atom {}))
(defonce container-idx (atom 0))

;; TODO:
;; add `key`

(defn- remove-nils
  [col]
  (remove nil? col))

(defn anchor-link
  [s]
  (.anchorLink js/window.Mldoc s))

(defn vec-cat
  [& args]
  (->> (apply concat args)
       remove-nils
       vec))

(defn ->elem
  ([elem items]
   (->elem elem nil items))
  ([elem attrs items]
   (let [elem (keyword elem)]
     (if attrs
       (vec
        (cons elem
              (cons attrs
                    (seq items))))
       (vec
        (cons elem
              (seq items)))))))

(defn- join-lines
  [l]
  (string/trim (apply str l)))

(defn- string-of-url
  [url]
  (match url
    (:or ["File" s] ["Search" s])
    s
    ["Complex" m]
    (let [{:keys [link protocol]} m]
      (if (= protocol "file")
        link
        (str protocol ":" link)))))

(defn- get-file-absolute-path
  [config path]
  (let [path (string/replace path "file:" "")
        block-id (:block/uuid config)
        current-file (and block-id
                          (:file/path (:page/file (:block/page (db/entity [:block/uuid block-id])))))]
    (when current-file
      (let [parts (string/split current-file #"/")
            parts-2 (string/split path #"/")
            current-dir (string/join "/" (drop-last 1 parts))]
        (cond
          (util/starts-with? path "/")
          path

          (and (not (util/starts-with? path ".."))
               (not (util/starts-with? path ".")))
          (str current-dir "/" path)

          :else
          (let [parts (loop [acc []
                             parts (reverse parts)
                             col (reverse parts-2)]
                        (if (empty? col)
                          acc
                          (let [[part parts] (case (first col)
                                               ".."
                                               [(first parts) (rest parts)]
                                               "."
                                               ["" parts]
                                               [(first col) (rest parts)])]
                            (recur (conj acc part)
                                   parts
                                   (rest col)))))
                parts (remove #(string/blank? %) parts)]
            (string/join "/" (reverse parts))))))))

;; TODO: safe encoding asciis
;; TODO: image link to another link
(defn image-link [config url href label]
  (let [href (if (util/starts-with? href "http")
               href
               (get-file-absolute-path config href))]
    [:img.rounded-sm.shadow-xl
     {:loading "lazy"
      ;; :on-error (fn [])
      :src href
      :title (second (first label))}]))

(defn repetition-to-string
  [[[kind] [duration] n]]
  (let [kind (case kind
               "Dotted" "."
               "Plus" "+"
               "DoublePlus" "++")]
    (str kind n (string/lower-case (str (first duration))))))

(defn timestamp-to-string
  [{:keys [active date time repetition wday active]}]
  (let [{:keys [year month day]} date
        {:keys [hour min]} time
        [open close] (if active ["<" ">"] ["[" "]"])
        repetition (if repetition
                     (str " " (repetition-to-string repetition))
                     "")
        hour (if hour (util/zero-pad hour))
        min  (if min (util/zero-pad min))
        time (cond
               (and hour min)
               (util/format " %s:%s" hour min)
               hour
               (util/format " %s" hour)
               :else
               "")]
    (util/format "%s%s-%s-%s %s%s%s%s"
                 open
                 (str year)
                 (util/zero-pad month)
                 (util/zero-pad day)
                 wday
                 time
                 repetition
                 close)))

(defn timestamp [{:keys [active date time repetition wday] :as t} kind]
  (let [prefix (case kind
                 "Scheduled"
                 [:i {:class "fa fa-calendar"
                      :style {:margin-right 3.5}}]
                 "Deadline"
                 [:i {:class "fa fa-calendar-times-o"
                      :style {:margin-right 3.5}}]
                 "Date"
                 nil
                 "Closed"
                 nil
                 "Started"
                 [:i {:class "fa fa-clock-o"
                      :style {:margin-right 3.5}}]
                 "Start"
                 "From: "
                 "Stop"
                 "To: "
                 nil)]
    (let [class (if (= kind "Closed")
                  "line-through")]
      [:span.timestamp (cond-> {:active (str active)}
                         class
                         (assoc :class class))
       prefix
       (timestamp-to-string t)])))

(defn range [{:keys [start stop]} stopped?]
  [:div {:class "timestamp-range"
         :stopped stopped?}
   (timestamp start "Start")
   (timestamp stop "Stop")])

(declare map-inline)
(declare markup-element-cp)
(declare markup-elements-cp)

(declare page-reference)

(defn page-cp
  [{:keys [html-export? label children contents-page?] :as config} page]
  (when-let [page-name (:page/name page)]
    (let [original-page-name (get page :page/original-name page-name)
          original-page-name (if (date/valid-journal-title? original-page-name)
                               (string/capitalize original-page-name)
                               original-page-name)
          page (string/lower-case page-name)
          href (if html-export?
                 (util/encode-str page)
                 (rfe/href :page {:name page}))]
      [:a.page-ref
       {:href href
        :on-click (fn [e]
                    (util/stop e)
                    (when (gobj/get e "shiftKey")
                      (when-let [page-entity (db/entity [:page/name page])]
                        (state/sidebar-add-block!
                         (state/get-current-repo)
                         (:db/id page-entity)
                         :page
                         {:page page-entity})))
                    (when (and contents-page?
                               (state/get-left-sidebar-open?))
                      (ui-handler/close-left-sidebar!)))}

       (if (seq children)
         (for [child children]
           (if (= (first child) "Label")
             [:span (last child)]
             (let [{:keys [content children]} (last child)
                   page-name (subs content 2 (- (count content) 2))]
               (page-reference html-export? page-name (assoc config :children children) nil))))
         (if (and label
                  (string? label)
                  (not (string/blank? label))) ; alias
           label
           original-page-name))])))

(defn page-reference
  [html-export? s config label]
  (let [contents-page? (= "contents" (string/lower-case (str (:id config))))]
    [:span.page-reference
     (when (and (not html-export?) (not contents-page?))
       [:span.text-gray-500 "[["])
     (if (string/ends-with? s ".excalidraw")
       [:a.page-ref
        {:href (rfe/href :draw nil {:file (string/replace s (str config/default-draw-directory "/") "")})
         :on-click (fn [e]
                     (util/stop e))}
        [:span
         (svg/excalidraw-logo)
         (string/capitalize (draw/get-file-title s))]]
       (page-cp (assoc config
                       :label (mldoc/plain->text label)
                       :contents-page? contents-page?) {:page/name s}))
     (when (and (not html-export?) (not contents-page?))
       [:span.text-gray-500 "]]"])]))

(defn- latex-environment-content
  [name option content]
  (if (= (string/lower-case name) "equation")
    content
    (util/format "\\begin%s\n%s\\end{%s}"
                 (str "{" name "}" option)
                 content
                 name)))

(declare blocks-container)

(rum/defc block-embed < rum/reactive db-mixins/query
  [config id]
  (let [blocks (db/get-block-and-children (state/get-current-repo) id)]
    [:div.embed-block.bg-base-2 {:style {:z-index 2}}
     [:code "Embed block:"]
     [:div.px-2
      (blocks-container blocks (assoc config
                                      :embed? true
                                      :ref? false))]]))

(rum/defc page-embed < rum/reactive db-mixins/query
  [config page-name]
  (let [page-name (string/lower-case page-name)
        page-original-name (:page/original-name (db/entity [:page/name page-name]))
        current-page (state/get-current-page)]
    [:div.embed-page.bg-base-2
     {:class (if (:sidebar? config) "in-sidebar")}
     [:section
      [:code.mr-2 "Embed page:"]
      (page-cp config {:page/name page-name})]
     (when (and
            (not= (string/lower-case (or current-page ""))
                  page-name)
            (not= (string/lower-case (get config :id ""))
                  page-name))
       (let [blocks (db/get-page-blocks (state/get-current-repo) page-name)]
         (blocks-container blocks (assoc config
                                         :embed? true
                                         :ref? false))))]))

(defn- get-label-text
  [label]
  (and (= 1 (count label))
       (let [label (first label)]
         (string? (last label))
         (last label))))

(defn- get-page
  [label]
  (when-let [label-text (get-label-text label)]
    (db/entity [:page/name (string/lower-case label-text)])))

(defn- macro->text
  [name arguments]
  (if (and (seq arguments)
           (not= arguments ["null"]))
    (util/format "{{{%s %s}}}" name (string/join ", " arguments))
    (util/format "{{{%s}}}" name)))

(defn block-reference
  [config id]
  (when-not (string/blank? id)
    (let [block (and (util/uuid-string? id)
                     (db/pull-block (uuid id)))]
      (if block
        [:span
         [:span.text-gray-500 "(("]
         [:a {:href (rfe/href :page {:name id})
              :on-click (fn [e]
                          (util/stop e)
                          (when (gobj/get e "shiftKey")
                            (state/sidebar-add-block!
                             (state/get-current-repo)
                             (:db/id block)
                             :block-ref
                             {:block block})))}

          (->elem
           :span.block-ref
           (map-inline config (:block/title block)))]
         [:span.text-gray-500 "))"]]
        [:span.warning.mr-1 {:title "Block ref invalid"}
         (util/format "((%s))" id)]))))

(defn inline-text
  [format v]
  (when (string? v)
    (let [inline-list (mldoc/inline->edn v (mldoc/default-config format))]
      [:div.inline.mr-1 (map-inline {} inline-list)])))

(defn- render-macro
  [config name arguments macro-content format]
  (if macro-content
    (let [ast (->> (mldoc/->edn macro-content (mldoc/default-config format))
                   (map first))
          block? (contains? #{"Paragraph"
                              "Raw_Html"
                              "Hiccup"}
                            (ffirst ast))]
      (if block?
        [:div
         (markup-elements-cp (assoc config :block/format format) ast)]
        (inline-text format macro-content)))
    [:span.warning {:title (str "Unsupported macro name: " name)}
     (macro->text name arguments)]))

(defn inline
  [{:keys [html-export?] :as config} item]
  (match item
    ["Plain" s]
    s
    ["Spaces" s]
    s
    ["Superscript" l]
    (->elem :sup (map-inline config l))
    ["Subscript" l]
    (->elem :sub (map-inline config l))
    ["Tag" s]
    (if (and s (util/tag-valid? s))
      [:a.tag.mr-1 {:href (rfe/href :page {:name s})
                    :on-click (fn [e]
                                (util/stop e)
                                (let [repo (state/get-current-repo)
                                      page (db/pull repo '[*] [:page/name (string/lower-case (util/url-decode s))])]
                                  (when (gobj/get e "shiftKey")
                                    (state/sidebar-add-block!
                                     repo
                                     (:db/id page)
                                     :page
                                     {:page page}))))}
       (str "#" s)]
      [:span.warning.mr-1 {:title "Invalid tag, tags only accept alphanumeric characters, \"-\", \"_\", \"@\" and \"%\"."}
       (str "#" s)])
    ["Emphasis" [[kind] data]]
    (let [elem (case kind
                 "Bold" :b
                 "Italic" :i
                 "Underline" :ins
                 "Strike_through" :del
                 "Highlight" :mark)]
      (->elem elem (map-inline config data)))
    ["Entity" e]
    [:span {:dangerouslySetInnerHTML
            {:__html (:html e)}}]

    ["Latex_Fragment" ["Displayed" s]]
    (if html-export?
      (latex/html-export s false true)
      (latex/latex (str (dc/squuid)) s false true))

    ["Latex_Fragment" ["Inline" s]]
    (if html-export?
      (latex/html-export s false true)
      (latex/latex (str (dc/squuid)) s false false))

    ["Target" s]
    [:a {:id s} s]

    ["Radio_Target" s]
    [:a {:id s} s]

    ["Email" address]
    (let [{:keys [local_part domain]} address
          address (str local_part "@" domain)]
      [:a {:href (str "mainto:" address)}
       address])

    ["Block_reference" id]
    ;; FIXME: alert when self block reference
    (block-reference config id)

    ["Nested_link" link]
    (let [{:keys [content children]} link]
      [:span.page-reference
       (when (and (not html-export?)
                  (not (= (:id config) "contents")))
         [:span.text-gray-500 "[["])
       (let [page-name (subs content 2 (- (count content) 2))]
         (page-cp (assoc config :children children) {:page/name page-name}))
       (when (and (not html-export?)
                  (not (= (:id config) "contents")))
         [:span.text-gray-500 "]]"])])

    ["Link" link]
    (let [{:keys [url label title]} link
          img-formats (set (map name (config/img-formats)))]
      (match url
        ["Search" s]
        (cond
          ;; image
          (some (fn [fmt] (re-find (re-pattern (str "(?i)\\." fmt)) s)) img-formats)
          (image-link config url s label)

          (= \# (first s))
          (->elem :a {:href (str "#" (anchor-link (subs s 1)))} (map-inline config label))
          ;; FIXME: same headline, see more https://orgmode.org/manual/Internal-Links.html
          (and (= \* (first s))
               (not= \* (last s)))
          (->elem :a {:href (str "#" (anchor-link (subs s 1)))} (map-inline config label))

          (re-find #"(?i)^http[s]?://" s)
          (->elem :a {:href s}
                  (map-inline config label))

          :else
          (page-reference html-export? s config label))

        :else
        (let [href (string-of-url url)
              protocol (or
                        (and (= "Complex" (first url))
                             (:protocol (second url)))
                        (and (= "File" (first url))
                             "file"))]
          (cond
            (and (= "Complex" (first url))
                 (= protocol "id")
                 (string? (:link (second url)))
                 (util/uuid-string? (:link (second url)))) ; org mode id
            (block-reference config (:link (second url)))

            (= protocol "file")
            (if (some (fn [fmt] (re-find (re-pattern (str "(?i)\\." fmt)) href)) img-formats)
              (image-link config url href label)
              (let [label-text (get-label-text label)
                    page (if (string/blank? label-text)
                           {:page/name (db/get-file-page (string/replace href "file:" ""))}
                           (get-page label))]
                (if (and page
                         (when-let [ext (util/get-file-ext href)]
                           (config/mldoc-support? ext)))
                  [:span.page-reference
                   [:span.text-gray-500 "[["]
                   (page-cp config page)
                   [:span.text-gray-500 "]]"]]

                  (->elem
                   :a
                   (cond->
                    {:href href}
                     title
                     (assoc :title title))
                   (map-inline config label)))))

            ;; image
            (some (fn [fmt] (re-find (re-pattern (str "(?i)\\." fmt)) href)) img-formats)
            (image-link config url href label)

            :else
            (->elem
             :a
             (cond->
              {:href href
               :target "_blank"}
               title
               (assoc :title title))
             (map-inline config label))))))

    ["Verbatim" s]
    [:code s]

    ["Code" s]
    [:code s]

    ["Inline_Source_Block" x]
    [:code (:code x)]

    ["Export_Snippet" "html" s]
    (when (not html-export?)
      [:span {:dangerouslySetInnerHTML
              {:__html s}}])

    ;; String to hiccup
    ["Inline_Hiccup" s]
    (ui/catch-error
     [:div.warning {:title "Invalid hiccup"} s]
     (-> (safe-read-string s)
         (security/remove-javascript-links-in-href)))

    ["Break_Line"]
    [:br]
    ["Hard_Break_Line"]
    [:br]

    ["Timestamp" ["Scheduled" t]]
    (timestamp t "Scheduled")
    ["Timestamp" ["Deadline" t]]
    (timestamp t "Deadline")
    ["Timestamp" ["Date" t]]
    (timestamp t "Date")
    ["Timestamp" ["Closed" t]]
    (timestamp t "Closed")
    ["Timestamp" ["Range" t]]
    (range t false)
    ["Timestamp" ["Clock" ["Stopped" t]]]
    (range t true)
    ["Timestamp" ["Clock" ["Started" t]]]
    (timestamp t "Started")

    ["Cookie" ["Percent" n]]
    [:span {:class "cookie-percent"}
     (util/format "[d%%]" n)]

    ["Cookie" ["Absolute" current total]]
    [:span {:class "cookie-absolute"}
     (util/format "[%d/%d]" current total)]

    ["Footnote_Reference" options]
    (let [{:keys [id name]} options
          encode-name (util/url-encode name)]
      [:sup.fn
       [:a {:id (str "fnr." encode-name)
            :class "footref"
            :href (str "#fn." encode-name)}
        name]])

    ["Macro" options]
    (let [{:keys [name arguments]} options
          arguments (if (and
                         (>= (count arguments) 2)
                         (and (string/starts-with? (first arguments) "[[")
                              (string/ends-with? (last arguments) "]]"))) ; page reference
                      (let [title (string/join ", " arguments)]
                        [title])
                      arguments)]
      (cond
        (= name "youtube")
        (let [url (first arguments)]
          (when-let [youtube-id (cond
                                  (string/starts-with? url "https://youtu.be/")
                                  (string/replace url "https://youtu.be/" "")

                                  (string? url)
                                  url

                                  :else
                                  nil)]
            (when-not (string/blank? youtube-id)
              [:iframe
               {:allow-full-screen "allowfullscreen"
                :allow
                "accelerometer; autoplay; clipboard-write; encrypted-media; gyroscope; picture-in-picture"
                :frame-border "0"
                :src (str "https://www.youtube.com/embed/" youtube-id)
                :height "315"
                :width "560"}])))

        (= name "embed")
        (let [a (first arguments)]
          (cond
            (and (string/starts-with? a "[[")
                 (string/ends-with? a "]]"))
            (let [page-name (-> (string/replace a "[[" "")
                                (string/replace "]]" "")
                                string/trim)]
              (when-not (string/blank? page-name)
                (page-embed config page-name)))

            (and (string/starts-with? a "((")
                 (string/ends-with? a "))"))
            (when-let [s (-> (string/replace a "((" "")
                             (string/replace "))" "")
                             string/trim)]
              (when-let [id (and s
                                 (let [s (string/trim s)]
                                   (and (util/uuid-string? s)
                                        (uuid s))))]
                (block-embed config id)))

            :else                       ;TODO: maybe collections?
            nil))

        :else
        (if-let [block-uuid (:block/uuid config)]
          (let [format (get-in config [:block :block/format] :markdown)
                macro-content (or
                               (-> (db/entity [:block/uuid block-uuid])
                                   (:block/page)
                                   (:db/id)
                                   (db/entity)
                                   :page/properties
                                   :macros
                                   (get name))
                               (get (state/get-macros) name)
                               (get (state/get-macros) (keyword name)))
                macro-content (if (and (seq arguments) macro-content)
                                (block/macro-subs macro-content arguments)
                                macro-content)]
            (render-macro config name arguments macro-content format))

          (when-let [macro-txt (macro->text name arguments)]
            (let [format (get-in config [:block :block/format] :markdown)]
              (render-macro config name arguments macro-txt format))))))

    :else
    ""))

(declare blocks-cp)

(rum/defc block-child
  [block]
  block)

(defonce *control-show? (atom {}))

(rum/defcs block-control < rum/reactive
  {:will-mount (fn [state]
                 (let [block (nth (:rum/args state) 1)
                       collapsed? (:block/collapsed? block)]
                   (state/set-collapsed-state! (:block/uuid block)
                                               collapsed?))
                 state)}
  [state config block uuid block-id level start-level body children dummy?]
  (let [has-child? (and
                    (not (:pre-block? block))
                    (or (seq children)
                        (seq body)))
        collapsed? (state/sub [:ui/collapsed-blocks uuid])
        collapsed? (and has-child? collapsed?)
        control-show (util/react (rum/cursor *control-show? block-id))
        dark? (= "dark" (state/sub :ui/theme))
        heading? (= (get (:block/properties block) "heading") "true")]
    [:div.mr-2.flex.flex-row.items-center
     {:style {:height 24
              :margin-top (if (and heading? (<= level 6))
                            (case level
                              1
                              32
                              2
                              22
                              18)
                            0)
              :float "left"}}

     [:a.block-control.opacity-50.hover:opacity-100
      {:id (str "control-" uuid)
       :style {:width 14
               :height 16
               :margin-right 2}
       :on-click (fn [e]
                   (util/stop e)
                   (if collapsed?
                     (expand/expand! block)
                     (expand/collapse! block))

                   (state/set-collapsed-state! uuid (not collapsed?)))}
      (cond
        (and control-show collapsed?)
        (svg/caret-right)

        (and control-show has-child?)
        (svg/caret-down)

        :else
        [:span ""])]
     [:a (if (not dummy?)
           {:href (rfe/href :page {:name uuid})
            :on-click (fn [e]
                        (util/stop e)
                        (when (gobj/get e "shiftKey")
                          (state/sidebar-add-block!
                           (state/get-current-repo)
                           (:db/id block)
                           :block
                           block)))})
      [:span.bullet-container.cursor
       {:id (str "dot-" uuid)
        :draggable true
        :on-drag-start (fn [event]
                         (editor-handler/highlight-block! uuid)
                         (.setData (gobj/get event "dataTransfer")
                                   "block-uuid"
                                   uuid)
                         (.setData (gobj/get event "dataTransfer")
                                   "block-dom-id"
                                   block-id)
                         (state/clear-selection!)
                         (reset! *dragging? true)
                         (reset! *dragging-block block))
        :blockid (str uuid)
        :class (str (when collapsed? "bullet-closed")
                    " "
                    (when (and (:document/mode? config)
                               (not collapsed?))
                      "hide-inner-bullet"))}
       [:span.bullet {:blockid (str uuid)
                      :class (if heading? "bullet-heading" "")}]]]]))

(defn- build-id
  [config ref? sidebar? embed?]
  (let [k (pr-str config)
        n (or
           (get @container-ids k)
           (let [n' (swap! container-idx inc)]
             (swap! container-ids assoc k n')
             n'))]
    (str n "-")))

(rum/defc dnd-separator
  [block margin-left bottom top? nested?]
  (let [id (str (:block/uuid block)
                (cond nested?
                      "-nested"
                      top?
                      "-top"
                      :else
                      nil))]
    [:div.dnd-separator
     {:id id
      :style (merge
              {:position "absolute"
               :left margin-left
               :width "100%"
               :z-index 3}
              (if top?
                {:top 0}
                {:bottom 0}))}]))

(declare block-container)
(defn block-checkbox
  [block class]
  (let [marker (:block/marker block)
        [class checked?] (cond
                           (nil? marker)
                           nil
                           (contains? #{"NOW" "LATER" "DOING" "IN-PROGRESS" "TODO" "WAIT" "WAITING"} marker)
                           [class false]
                           (= "DONE" marker)
                           [(str class " checked") true])]
    (when class
      (ui/checkbox {:class class
                    :style {:margin-top -2
                            :margin-right 5}
                    :checked checked?
                    :on-change (fn [_e]
                                 ;; FIXME: Log timestamp
                                 (if checked?
                                   (editor-handler/uncheck block)
                                   (editor-handler/check block)))}))))

(defn list-checkbox
  [checked?]
  (ui/checkbox {:style {:margin-right 6
                        :margin-top -1}
                :checked checked?}))

(defn marker-switch
  [{:block/keys [pre-block? marker] :as block}]
  (when (contains? #{"NOW" "LATER" "TODO" "DOING"} marker)
    (let [set-marker-fn (fn [marker]
                          (fn [e]
                            (util/stop e)
                            (editor-handler/set-marker block marker)))]
      (case marker
        "NOW"
        [:a.marker-switch
         {:title "Change from NOW to LATER"
          :on-click (set-marker-fn "LATER")}
         [:span "N"]]
        "LATER"
        [:a.marker-switch
         {:title "Change from LATER to NOW"
          :on-click (set-marker-fn "NOW")}
         "L"]

        "TODO"
        [:a.marker-switch
         {:title "Change from TODO to DOING"
          :on-click (set-marker-fn "DOING")}
         "T"]
        "DOING"
        [:a.marker-switch
         {:title "Change from DOING to TODO"
          :on-click (set-marker-fn "TODO")}
         "D"]
        nil))))

(defn marker-cp
  [{:block/keys [pre-block? marker] :as block}]
  (when-not pre-block?
    (if (contains? #{"IN-PROGRESS" "WAIT" "WAITING"} marker)
      [:span {:class (str "task-status " (string/lower-case marker))
              :style {:margin-right 3.5}}
       (string/upper-case marker)])))

(defn priority-cp
  [{:block/keys [pre-block? priority] :as block}]

  (when (and (not pre-block?) priority)
    (ui/tooltip
     [:ul
      (for [p (remove #(= priority %) ["A" "B" "C"])]
        [:a.mr-2.text-base.tooltip-priority {:priority p
                                             :on-click (fn [] (editor-handler/set-priority block p))}])]
     [:a.opacity-50.hover:opacity-100
      {:class "priority"
       :href (rfe/href :page {:name priority})
       :style {:margin-right 3.5}}
      (util/format "[#%s]" (str priority))])))

(defn block-tags-cp
  [{:block/keys [pre-block? tags] :as block}]
  (when (and (not pre-block?)
             (seq tags))
    (->elem
     :span
     {:class "block-tags"}
     (mapv (fn [{:keys [db/id tag/name]}]
             (if (util/tag-valid? name)
               [:a.tag.mx-1 {:key (str "tag-" id)
                             :href (rfe/href :page {:name name})}
                (str "#" name)]
               [:span.warning.mx-1 {:title "Invalid tag, tags only accept alphanumeric characters, \"-\", \"_\", \"@\" and \"%\"."}
                (str "#" name)]))
           tags))))

(defn build-block-part
  [{:keys [slide?] :as config} {:block/keys [uuid title tags marker level priority anchor meta format content pre-block? dummy? block-refs-count page properties]
                                :as t}]
  (let [config (assoc config :block t)
        slide? (boolean (:slide? config))
        html-export? (:html-export? config)
        checkbox (when (and (not pre-block?)
                            (not html-export?))
                   (block-checkbox t (str "mr-1 cursor")))
        marker-switch (when (and (not pre-block?)
                                 (not html-export?))
                        (marker-switch t))
        marker-cp (marker-cp t)
        priority (priority-cp t)
        tags (block-tags-cp t)
        contents? (= (:id config) "contents")
        heading? (= (get properties "heading") "true")
        bg-color (get properties "background_color")]
    (when level
      (let [element (if (and (<= level 6) heading?)
                      (keyword (str "h" level))
                      :div)]
        (->elem
         element
         (merge
          {:id anchor}
          (when (and marker
                     (not (string/blank? marker))
                     (not= "nil" marker))
            {:class (str (string/lower-case marker)
                         "flex flex-row items-center")})
          (when bg-color
            {:style {:background-color bg-color
                     :padding-left 6
                     :padding-right 6
                     :color "#FFFFFF"}}))
         (remove-nils
          (concat
           [(when-not slide? checkbox)
            (when-not slide? marker-switch)
            marker-cp
            priority]
           (cond
             dummy?
             [[:span.opacity-50 "Click here to start writing"]]

             ;; empty item
             (and contents? (or
                             (empty? title)
                             (= title [["Plain" "[[]]"]])))
             [[:span.opacity-50 "Click here to add a page, e.g. [[favorite-page]]"]]

             :else
             (map-inline config title))
           [tags])))))))

(defn dnd-same-block?
  [uuid]
  (= (:block/uuid @*dragging-block) uuid))

(defn show-dnd-separator
  [element-id]
  (when-let [element (gdom/getElement element-id)]
    (when (d/has-class? element "dnd-separator")
      (d/remove-class! element "dnd-separator")
      (d/add-class! element "dnd-separator-cur"))))

(defn hide-dnd-separator
  [element-id]
  (when-let [element (gdom/getElement element-id)]
    (when (d/has-class? element "dnd-separator-cur")
      (d/remove-class! element "dnd-separator-cur")
      (d/add-class! element "dnd-separator"))))

(defn- get-data-transfer-attr
  [event attr]
  (.getData (gobj/get event "dataTransfer") attr))

(defn- pre-block-cp
  [config content format]
  (let [ast (mldoc/->edn content (mldoc/default-config format))
        ast (map first ast)]
    [:div.pre-block.bg-base-2.p-2
     (markup-elements-cp (assoc config :block/format format) ast)]))

(rum/defc properties-cp
  [block]
  (let [properties (apply dissoc (:block/properties block) text/hidden-properties)]
    (when (seq properties)
      [:div.blocks__properties.text-sm.opacity-80.my-1.p-2
       (for [[k v] properties]
         [:div.my-1
          [:b k]
          [:span.mr-1 ":"]
          (inline-text (:block/format block) v)])])))

(rum/defcs timestamp-cp < rum/reactive
  (rum/local false ::show?)
  (rum/local {} ::pos)
  {:will-unmount (fn [state]
                   (when-let [show? (::show? state)]
                     (reset! show? false))
                   state)}
  [state block typ ast]
  (let [show? (get state ::show?)]
    [:div.flex.flex-col
     [:div.text-sm.mt-1.flex.flex-row
      [:div.opacity-50.font-medium {:style {:width 95}}
       (str typ ": ")]
      [:a.opacity-80.hover:opacity-100
       {:on-click (fn []
                    (if @show?
                      (do
                        (reset! show? false)
                        (reset! commands/*current-command nil)
                        (state/set-editor-show-date-picker! false)
                        (state/set-timestamp-block! nil))
                      (do
                        (reset! show? true)
                        (reset! commands/*current-command typ)
                        (state/set-editor-show-date-picker! true)
                        (state/set-timestamp-block! {:block block
                                                     :typ typ
                                                     :show? show?}))))}
       (repeated/timestamp->text ast)]]
     (when (true? @show?)
       (let [ts (repeated/timestamp->map ast)]
         [:div.my-4
          (datetime-comp/date-picker nil nil ts)]))]))

(rum/defc block-content < rum/reactive
  [config {:block/keys [uuid title level body meta content marker dummy? page format repo children pre-block? properties collapsed? idx block-refs-count scheduled scheduled-ast deadline deadline-ast repeated?] :as block} edit-input-id block-id slide?]
  (let [dragging? (rum/react *dragging?)
        attrs {:blockid (str uuid)
               ;; FIXME: Click to copy a selection instead of click first and then copy
               ;; It seems that `util/caret-range` can't get the correct range
               :on-click (fn [e]
                           (let [target (gobj/get e "target")]
                             (when-not (or (util/link? target)
                                           (util/input? target)
                                           (util/details-or-summary? target)
                                           (and (util/sup? target)
                                                (d/has-class? target "fn")))
                               (editor-handler/clear-selection! nil)
                               (editor-handler/unhighlight-block!)
                               (let [cursor-range (util/caret-range (gdom/getElement block-id))
                                     properties-hidden? (text/properties-hidden? properties)
                                     content (text/remove-level-spaces content format)
                                     content (if properties-hidden? (text/remove-properties! content) content)]
                                 (state/set-editing!
                                  edit-input-id
                                  content
                                  block
                                  cursor-range))
                               (util/stop e))))
               :on-drag-over (fn [event]
                               (util/stop event)
                               (when-not (dnd-same-block? uuid)
                                 (show-dnd-separator (str uuid "-nested"))))
               :on-drag-leave (fn [event]
                                (hide-dnd-separator (str uuid))
                                (hide-dnd-separator (str uuid "-nested"))
                                (hide-dnd-separator (str uuid "-top")))
               :on-drop (fn [event]
                          (util/stop event)
                          (when-not (dnd-same-block? uuid)
                            (let [from-dom-id (get-data-transfer-attr event "block-dom-id")]
                              (dnd/move-block @*dragging-block
                                              block
                                              from-dom-id
                                              false
                                              true)))
                          (reset! *dragging? false)
                          (reset! *dragging-block nil)
                          (editor-handler/unhighlight-block!))}]
    [:div.flex.relative
     [:div.flex-1.flex-col.relative.block-content
<<<<<<< HEAD
      (cond-> {:id (str "block-content-" uuid)}
=======
      (cond-> {:id (str "block-content-" uuid)
               :style {:cursor "text"
                       :min-height 24}}
>>>>>>> 959aabec
        (not slide?)
        (merge attrs))

      (if pre-block?
        (pre-block-cp config (string/trim content) format)
        (build-block-part config block))

      (when (and dragging? (not slide?))
        (dnd-separator block 0 -4 false true))

      (when (and deadline deadline-ast)
        (timestamp-cp block "DEADLINE" deadline-ast))

      (when (and scheduled scheduled-ast)
        (timestamp-cp block "SCHEDULED" scheduled-ast))

      (when (and (seq properties)
                 (let [hidden? (text/properties-hidden? properties)]
                   (not hidden?)))
        (properties-cp block))

      (when (and (not pre-block?) (seq body))
        [:div.block-body {:style {:display (if collapsed? "none" "")}}
         ;; TODO: consistent id instead of the idx (since it could be changed later)
         (let [body (block/trim-break-lines! (:block/body block))]
           (for [[idx child] (medley/indexed body)]
             (when-let [block (markup-element-cp config child)]
               (rum/with-key (block-child block)
                 (str uuid "-" idx)))))])]
     (when (and block-refs-count (> block-refs-count 0))
       [:div
        [:a.block.py-0.px-2.rounded.bg-base-2.opacity-50.hover:opacity-100
         {:title "Open block references"
          :style {:margin-top -1}
          :on-click (fn []
                      (state/sidebar-add-block!
                       (state/get-current-repo)
                       (:db/id block)
                       :block-ref
                       {:block block}))}
         block-refs-count]])

     (when (and (= marker "DONE")
                (state/enable-timetracking?))
       (let [start-time (or
                         (get properties "now")
                         (get properties "doing")
                         (get properties "in-progress")
                         (get properties "later")
                         (get properties "todo"))
             finish-time (get properties "done")]
         (when (and start-time finish-time (> finish-time start-time))
           [:div.text-sm.absolute.time-spent {:style {:top 0
                                                      :right 0
                                                      :padding-left 2
                                                      :z-index 4}
                                              :title (str (date/int->local-time start-time) " ~ " (date/int->local-time finish-time))}
            [:span.opacity-70
             (utils/timeConversion (- finish-time start-time))]])))]))

(rum/defc block-content-or-editor < rum/reactive
  [config {:block/keys [uuid title level body meta content dummy? page format repo children pre-block? collapsed? idx] :as block} edit-input-id block-id slide?]
  (let [edit? (state/sub [:editor/editing? edit-input-id])
        editor-box (get config :editor-box)]
    (if (and edit? editor-box)
      [:div.editor-wrapper {:id (str "editor-" edit-input-id)}
       (editor-box {:block block
                    :block-id uuid
                    :block-parent-id block-id
                    :format format
                    :dummy? dummy?
                    :on-hide (fn [value event]
                               (when (= event :esc)
                                 (editor-handler/highlight-block! uuid)))}
                   edit-input-id
                   config)]
      (block-content config block edit-input-id block-id slide?))))

(rum/defc dnd-separator-wrapper < rum/reactive
  [block slide? top?]
  (let [dragging? (rum/react *dragging?)]
    (cond
      (and dragging? (not slide?))
      (dnd-separator block 20 0 top? false)

      :else
      nil)))

(defn non-dragging?
  [e]
  (and (= (gobj/get e "buttons") 1)
       (not (d/has-class? (gobj/get e "target") "bullet-container"))
       (not (d/has-class? (gobj/get e "target") "bullet"))
       (not @*dragging?)))

(defn block-parents
  ([repo block-id format]
   (block-parents repo block-id format true))
  ([repo block-id format show-page?]
   (let [parents (db/get-block-parents repo block-id 3)
         page (db/get-block-page repo block-id)
         page-name (:page/name page)]
     (when (or (seq parents)
               show-page?
               page-name)
       (let [parents-atom (atom parents)
             component [:div.block-parents.flex-row.flex-1
                        (when show-page?
                          [:a {:href (rfe/href :page {:name page-name})}
                           (or (:page/original-name page)
                               (:page/name page))])

                        (when (and show-page? (seq parents))
                          [:span.mx-2.opacity-50 "➤"])

                        (when (seq parents)
                          (let [parents (for [{:block/keys [uuid content]} parents]
                                          (let [title (->> (take 24
                                                                 (-> (string/split content #"\n")
                                                                     first
                                                                     (text/remove-level-spaces format)))
                                                           (apply str))]
                                            (when (and (not (string/blank? title))
                                                       (not= (string/lower-case page-name) (string/lower-case title)))
                                              [:a {:href (rfe/href :page {:name uuid})}
                                               title])))
                                parents (remove nil? parents)]
                            (reset! parents-atom parents)
                            (when (seq parents)
                              (interpose [:span.mx-2.opacity-50 "➤"]
                                         parents))))]
             component (filterv identity component)]
         (when (or (seq @parents-atom) show-page?)
           component))))))

(rum/defc block-container < rum/static
  {:did-mount (fn [state]
                (let [block (nth (:rum/args state) 1)
                      collapsed? (:block/collapsed? block)]
                  (when collapsed?
                    (expand/collapse! block))
                  state))
   :should-update (fn [old-state new-state]
                    (not= (:block/content (second (:rum/args old-state)))
                          (:block/content (second (:rum/args new-state)))))}
  [config {:block/keys [uuid title level body meta content dummy? page format repo children collapsed? pre-block? idx properties] :as block}]
  (let [ref? (boolean (:ref? config))
        breadcrumb-show? (:breadcrumb-show? config)
        sidebar? (boolean (:sidebar? config))
        slide? (boolean (:slide? config))
        doc-mode? (:document/mode? config)
        embed? (:embed? config)
        unique-dom-id (build-id (dissoc config :block/uuid) ref? sidebar? embed?)
        edit-input-id (str "edit-block-" unique-dom-id uuid)
        block-id (str "ls-block-" unique-dom-id uuid)
        has-child? (boolean
                    (and
                     (not pre-block?)
                     (or (seq children)
                         (seq body))))
        start-level (or (:start-level config) 1)
        attrs {:on-drag-over (fn [event]
                               (util/stop event)
                               (when-not (dnd-same-block? uuid)
                                 (if (zero? idx)
                                   (let [element-top (gobj/get (utils/getOffsetRect (gdom/getElement block-id)) "top")
                                         cursor-top (gobj/get event "clientY")]
                                     (if (<= (js/Math.abs (- cursor-top element-top)) 16)
                                       ;; top
                                       (do
                                         (hide-dnd-separator (str uuid))
                                         (show-dnd-separator (str uuid "-top"))
                                         (reset! *move-to-top? true))
                                       (do
                                         (hide-dnd-separator (str uuid "-top"))
                                         (show-dnd-separator (str uuid)))))
                                   (show-dnd-separator (str uuid)))))
               :on-drag-leave (fn [event]
                                (hide-dnd-separator (str uuid))
                                (hide-dnd-separator (str uuid "-nested"))
                                (hide-dnd-separator (str uuid "-top"))
                                (reset! *move-to-top? false))
               :on-drop (fn [event]
                          (when-not (dnd-same-block? uuid)
                            (let [from-dom-id (get-data-transfer-attr event "block-dom-id")]
                              (dnd/move-block @*dragging-block
                                              block
                                              from-dom-id
                                              @*move-to-top?
                                              false)))
                          (reset! *dragging? false)
                          (reset! *dragging-block nil)
                          (editor-handler/unhighlight-block!))
               :on-mouse-move (fn [e]
                                (when (non-dragging? e)
                                  (state/into-selection-mode!)))
               :on-mouse-down (fn [e]
                                (when (and
                                       (not (state/get-selection-start-block))
                                       (= (gobj/get e "buttons") 1))
                                  (when block-id (state/set-selection-start-block! block-id))))
               :on-mouse-over (fn [e]
                                (util/stop e)
                                (when has-child?
                                  (swap! *control-show? assoc block-id true))
                                (when-let [parent (gdom/getElement block-id)]
                                  (let [node (.querySelector parent ".bullet-container")
                                        closed? (d/has-class? node "bullet-closed")]
                                    (if closed?
                                      (state/collapse-block! uuid)
                                      (state/expand-block! uuid))
                                    (when doc-mode?
                                      (d/remove-class! node "hide-inner-bullet"))))
                                (when (and
                                       (state/in-selection-mode?)
                                       (non-dragging? e))
                                  (util/stop e)
                                  (editor-handler/highlight-selection-area! block-id)))
               :on-mouse-out (fn [e]
                               (util/stop e)
                               (when has-child?
                                 (swap! *control-show?
                                        assoc block-id false))
                               (when doc-mode?
                                 (when-let [parent (gdom/getElement block-id)]
                                   (when-let [node (.querySelector parent ".bullet-container")]
                                     (d/add-class! node "hide-inner-bullet")))))}]
    [:div.ls-block.flex.flex-col.pt-1
     (cond->
      {:id block-id
       :style {:position "relative"}
       :class (str uuid
                   (when dummy? " dummy")
                   (when (and collapsed? has-child?) " collapsed")
                   (when pre-block? " pre-block"))
       :blockid (str uuid)
       :repo repo
       :level level
       :haschild (str has-child?)}
       (not slide?)
       (merge attrs))

     (when (and ref? breadcrumb-show?)
       (when-let [comp (block-parents repo uuid format false)]
         [:div.my-2.opacity-50.ml-4 comp]))

     (dnd-separator-wrapper block slide? (zero? idx))

     [:div.flex-1.flex-row
      (when (not slide?)
        (block-control config block uuid block-id level start-level body children dummy?))

      (block-content-or-editor config block edit-input-id block-id slide?)]

     (when (seq children)
       [:div.block-children {:style {:margin-left (if doc-mode? 12 22)
                                     :display (if collapsed? "none" "")}}
        (for [child children]
          (when (map? child)
            (let [child (dissoc child :block/meta)]
              (rum/with-key (block-container (assoc config :block/uuid (:block/uuid child)) child)
                (:block/uuid child)))))])

     (when ref?
       (let [children (-> (db/get-block-immediate-children repo uuid)
                          db/sort-by-pos)]
         (when (seq children)
           [:div.ref-children.ml-12
            (blocks-container children (assoc config
                                              :breadcrumb-show? false
                                              :ref? true))])))

     (dnd-separator-wrapper block slide? false)]))

(defn divide-lists
  [[f & l]]
  (loop [l l
         ordered? (:ordered f)
         result [[f]]]
    (if (seq l)
      (let [cur (first l)
            cur-ordered? (:ordered cur)]
        (if (= ordered? cur-ordered?)
          (recur
           (rest l)
           cur-ordered?
           (update result (dec (count result)) conj cur))
          (recur
           (rest l)
           cur-ordered?
           (conj result [cur]))))
      result)))

(defn list-element
  [l]
  (match l
    [l1 & tl]
    (let [{:keys [ordered name]} l1]
      (cond
        (seq name)
        :dl
        ordered
        :ol
        :else
        :ul))

    :else
    :ul))

(defn list-item
  [config {:keys [name content checkbox items number] :as l}]
  (let [content (when-not (empty? content)
                  (match content
                    [["Paragraph" i] & rest]
                    (vec-cat
                     (map-inline config i)
                     (markup-elements-cp config rest))
                    :else
                    (markup-elements-cp config content)))
        checked? (some? checkbox)
        items (if (seq items)
                (->elem
                 (list-element items)
                 (for [item items]
                   (list-item config item))))]
    (cond
      (seq name)
      [:dl {:checked checked?}
       [:dt (map-inline config name)]
       (->elem :dd
               (vec-cat content [items]))]

      :else
      (if (nil? checkbox)
        (->elem
         :li
         {:checked checked?}
         (vec-cat
          [(->elem
            :p
            content)]
          [items]))
        (->elem
         :li
         {:checked checked?}
         (vec-cat
          [(->elem
            :p
            (list-checkbox checkbox)
            content)]
          [items]))))))

(defn table
  [config {:keys [header groups col_groups]}]
  (let [tr (fn [elm cols]
             (->elem
              :tr
              (mapv (fn [col]
                      (->elem
                       elm
                       {:scope "col"
                        :class "org-left"}
                       (map-inline config col)))
                    cols)))
        tb-col-groups (try
                        (mapv (fn [number]
                                (let [col-elem [:col {:class "org-left"}]]
                                  (->elem
                                   :colgroup
                                   (repeat number col-elem))))
                              col_groups)
                        (catch js/Error e
                          []))
        head (if header
               [:thead (tr :th header)])
        groups (mapv (fn [group]
                       (->elem
                        :tbody
                        (mapv #(tr :td %) group)))
                     groups)]
    [:div.table-wrapper {:style {:max-width (min 700
                                                 (gobj/get js/window "innerWidth"))}}
     (->elem
      :table
      {:class "table-auto"
       :border 2
       :cell-spacing 0
       :cell-padding 6
       :rules "groups"
       :frame "hsides"}
      (vec-cat
       tb-col-groups
       (cons head groups)))]))

(defn map-inline
  [config col]
  (map #(inline config %) col))

(declare ->hiccup)

(defn built-in-custom-query?
  [title]
  (contains? #{"🔨 NOW" "📅 NEXT"}
             title))

(rum/defcs custom-query < rum/reactive
  {:will-mount (fn [state]
                 (let [[config query] (:rum/args state)
                       query-atom (db/custom-query query)]
                   (assoc state :query-atom query-atom)))
   :did-mount (fn [state]
                (when-let [query (last (:rum/args state))]
                  (state/add-custom-query-component! query (:rum/react-component state)))
                state)
   :will-unmount (fn [state]
                   (when-let [query (last (:rum/args state))]
                     (state/remove-custom-query-component! query)
                     (db/remove-custom-query! (state/get-current-repo) query))
                   state)}
  [state config {:keys [title query inputs view collapsed? children?] :as q}]
  (let [query-atom (:query-atom state)]
    (let [current-block-uuid (or (:block/uuid (:block config))
                                 (:block/uuid config))
          ;; exclude the current one, otherwise it'll loop forever
          remove-blocks (if current-block-uuid [current-block-uuid] nil)
          query-result (and query-atom (rum/react query-atom))
          result (if query-result
                   (db/custom-query-result-transform query-result remove-blocks q))
          view-f (sci/eval-string (pr-str view))
          only-blocks? (:block/uuid (first result))
          blocks-grouped-by-page? (and (seq result)
                                       (coll? (first result))
                                       (:page/name (ffirst result))
                                       (:block/uuid (first (second (first result))))
                                       true)
          built-in? (built-in-custom-query? title)]
      [:div.custom-query.mt-2 (get config :attr {})
       (when-not (and built-in? (empty? result))
         (ui/foldable
          [:div.opacity-70
           title]
          (cond
            (and (seq result) view-f)
            (let [result (sci/call-fn view-f result)]
              (util/hiccup-keywordize result))

            (and (seq result)
                 (or only-blocks? blocks-grouped-by-page?))
            (->hiccup result (cond-> (assoc config
                                            :custom-query? true
                                            :group-by-page? blocks-grouped-by-page?)
                               children?
                               (assoc :ref? true))
                      {:style {:margin-top "0.25rem"
                               :margin-left "0.25rem"}})

            (seq result)                     ;TODO: table
            (let [result (->>
                          (for [record result]
                            (if (map? record)
                              (str (util/pp-str record) "\n")
                              record))
                          (remove nil?))]
              [:pre result])

            :else
            [:div.text-sm.mt-2.ml-2.font-medium.opacity-50 "Empty"])
          collapsed?))])))

(defn admonition
  [config type options result]
  (when-let [icon (case (string/lower-case (name type))
                    "note" svg/note
                    "tip" svg/tip
                    "important" svg/important
                    "caution" svg/caution
                    "warning" svg/warning
                    nil)]
    [:div.flex.flex-row.admonitionblock.align-items {:class type}
     [:div.pr-4.admonition-icon.flex.flex-col.justify-center
      {:title (string/upper-case type)} (icon)]
     [:div.ml-4.text-lg
      (markup-elements-cp config result)]]))

(defn markup-element-cp
  [{:keys [html-export?] :as config} item]
  (try
    (match item
      ["Properties" m]
      [:div.properties
       (let [format (:block/format config)]
         (for [[k v] m]
           (when (and (not (and (= k :macros) (empty? v))) ; empty macros
                      (not (= k :title)))
             [:div.property
              [:span.font-medium.mr-1 (string/upper-case (str (name k) ": "))]
              (if (coll? v)
                (for [item v]
                  (if (or (= k :tags)
                          (= k :alias))
                    (if (string/includes? item "[[")
                      (inline-text format item)
                      (let [tag (-> item
                                    (string/replace "[" "")
                                    (string/replace "]" ""))]
                        [:a.tag.mr-1 {:href (rfe/href :page {:name tag})}
                         tag]))
                    (inline-text format item)))
                (inline-text format v))])))]

      ["Paragraph" l]
      ;; TODO: speedup
      (if (re-find #"\"Export_Snippet\" \"embed\"" (str l))
        (->elem :div (map-inline config l))
        (->elem :div.is-paragraph (map-inline config l)))

      ["Horizontal_Rule"]
      (when-not (:slide? config)
        [:hr])
      ["Heading" h]
      (block-container config h)
      ["List" l]
      (let [lists (divide-lists l)]
        (if (= 1 (count lists))
          (let [l (first lists)]
            (->elem
             (list-element l)
             (map #(list-item config %) l)))
          [:div.list-group
           (for [l lists]
             (->elem
              (list-element l)
              (map #(list-item config %) l)))]))
      ["Table" t]
      (table config t)
      ["Math" s]
      (if html-export?
        (latex/html-export s true true)
        (latex/latex (str (dc/squuid)) s true true))
      ["Example" l]
      [:pre.pre-wrap-white-space
       (join-lines l)]
      ["Src" options]
      (let [{:keys [language options lines pos_meta]} options
            attr (if language
                   {:data-lang language})
            code (join-lines lines)]
        (cond
          html-export?
          (highlight/html-export attr code)

          :else
          (let [language (if (contains? #{"edn" "clj" "cljc" "cljs" "clojure"} language) "text/x-clojure" language)]
            [:div
             (lazy-editor/editor config (str (dc/squuid)) attr code pos_meta)
             (when (and (= language "text/x-clojure") (contains? (set options) ":results"))
               (sci/eval-result code))])))
      ["Quote" l]
      (->elem
       :blockquote
       (markup-elements-cp config l))
      ["Raw_Html" content]
      (when (not html-export?)
        [:div.raw_html {:dangerouslySetInnerHTML
                        {:__html content}}])
      ["Export" "html" options content]
      (when (not html-export?)
        [:div.export_html {:dangerouslySetInnerHTML
                           {:__html content}}])
      ["Hiccup" content]
      (ui/catch-error
       [:div.warning {:title "Invalid hiccup"}
        content]
       (-> (safe-read-string content)
           (security/remove-javascript-links-in-href)))

      ["Export" "latex" options content]
      (if html-export?
        (latex/html-export content true false)
        (latex/latex (str (dc/squuid)) content true false))

      ["Custom" "query" _options result content]
      (try
        (let [query (reader/read-string content)]
          (custom-query config query))
        (catch js/Error e
          (println "read-string error:")
          (js/console.error e)
          [:div.warning {:title "Invalid query"}
           content]))

      ["Custom" "note" options result content]
      (admonition config "note" options result)

      ["Custom" "tip" options result content]
      (admonition config "tip" options result)

      ["Custom" "important" options result content]
      (admonition config "important" options result)

      ["Custom" "caution" options result content]
      (admonition config "caution" options result)

      ["Custom" "warning" options result content]
      (admonition config "warning" options result)

      ["Custom" name options l content]
      (->elem
       :div
       {:class name}
       (markup-elements-cp config l))

      ["Latex_Fragment" l]
      [:p.latex-fragment
       (inline config ["Latex_Fragment" l])]

      ["Latex_Environment" name option content]
      (let [content (latex-environment-content name option content)]
        (if html-export?
          (latex/html-export content true true)
          (latex/latex (str (dc/squuid)) content true true)))

      ["Displayed_Math" content]
      (if html-export?
        (latex/html-export content true true)
        (latex/latex (str (dc/squuid)) content true true))

      ["Footnote_Definition" name definition]
      (let [id (util/url-encode name)]
        [:div.footdef
         [:div.footpara
          (conj
           (markup-element-cp config ["Paragraph" definition])
           [:a.ml-1 {:id (str "fn." id)
                     :style {:font-size 14}
                     :class "footnum"
                     :href (str "#fnr." id)}
            [:sup.fn (str name "↩︎")]])]])

      :else
      "")
    (catch js/Error e
      (println "Convert to html failed, error: " e)
      "")))

(defn markup-elements-cp
  [config col]
  (map #(markup-element-cp config %) col))

(defn build-slide-sections
  ([blocks config]
   (build-slide-sections blocks config nil))
  ([blocks config build-block-fn]
   (when (seq blocks)
     (let [blocks (map #(dissoc % :block/children) blocks)
           first-block-level (:block/level (first blocks))
           sections (reduce
                     (fn [acc block]
                       (let [block (dissoc block :block/meta)
                             level (:block/level block)
                             block-cp (if build-block-fn
                                        (build-block-fn config block)
                                        (rum/with-key
                                          (block-container config block)
                                          (str "slide-" (:block/uuid block))))]
                         (if (= first-block-level level)
                           ;; new slide
                           (conj acc [[block block-cp]])
                           (update acc (dec (count acc))
                                   (fn [sections]
                                     (conj sections [block block-cp]))))))
                     []
                     blocks)]
       sections))))

(rum/defc add-button < rum/reactive
  [config ref? custom-query? blocks]
  (let [editing (state/sub [:editor/editing?])]
    (when-not (or ref? custom-query?
                  (:block/dummy? (last blocks))
                  (second (first editing)))
      (when-let [last-block (last blocks)]
        [:a.add-button-link {:on-click (fn []
                                         (editor-handler/insert-new-block-without-save-previous! config last-block))}
         svg/plus-circle]))))

(defn blocks-container
  [blocks config]
  (let [blocks (map #(dissoc % :block/children) blocks)
        sidebar? (:sidebar? config)
        ref? (:ref? config)
        custom-query? (:custom-query? config)
        blocks->vec-tree #(if (or custom-query? ref?) % (db/blocks->vec-tree %))
        blocks (blocks->vec-tree blocks)]
    (when (seq blocks)
      [:div.blocks-container.flex-1
       {:style {:margin-left (cond
                               sidebar?
                               0
                               :else
                               -10)}}
       (let [first-block (first blocks)
             blocks' (if (and (:block/pre-block? first-block)
                              (db/pre-block-with-only-title? (:block/repo first-block) (:block/uuid first-block)))
                       (rest blocks)
                       blocks)
             first-id (:block/uuid (first blocks'))]
         (for [item blocks']
           (let [item (-> (if (:block/dummy? item)
                            item
                            (dissoc item :block/meta)))
                 item (if (= first-id (:block/uuid item))
                        (assoc item :block/idx 0)
                        item)
                 config (assoc config :block/uuid (:block/uuid item))]
             (rum/with-key
               (block-container config item)
               (:block/uuid item)))))
       ;; (add-button config ref? custom-query? blocks)
])))

;; headers to hiccup
(defn ->hiccup
  [blocks config option]
  [:div.content
   (cond-> option
     (:document/mode? config)
     (assoc :class "doc-mode"))
   (if (:group-by-page? config)
     [:div.flex.flex-col
      (for [[page blocks] blocks]
        (let [page (db/entity (:db/id page))]
          [:div.my-2 (cond-> {:key (str "page-" (:db/id page))}
                       (:ref? config)
                       (assoc :class "bg-base-2 px-7 py-2 rounded"))
           (ui/foldable
            (page-cp config page)
            (blocks-container blocks config))]))]
     (blocks-container blocks config))])

(comment
  ;; timestamps
  ;; [2020-02-10 Mon 13:22]
  ;; repetition
  (def r1 "<2005-10-01 Sat +1m>")
  ;; TODO: mldoc add supports
  (def r2 "<2005-10-01 Sat +1m -3d>")

  (def l
    "1. First item
hello world
2. Second item
nice
3. Third item")

  (def t
    "| Name  | Phone | Age |
|-------+-------+-----|
| Peter |  1234 |  17 |
| Anna  |  4321 |  25 |"))<|MERGE_RESOLUTION|>--- conflicted
+++ resolved
@@ -1092,13 +1092,7 @@
                           (editor-handler/unhighlight-block!))}]
     [:div.flex.relative
      [:div.flex-1.flex-col.relative.block-content
-<<<<<<< HEAD
       (cond-> {:id (str "block-content-" uuid)}
-=======
-      (cond-> {:id (str "block-content-" uuid)
-               :style {:cursor "text"
-                       :min-height 24}}
->>>>>>> 959aabec
         (not slide?)
         (merge attrs))
 
