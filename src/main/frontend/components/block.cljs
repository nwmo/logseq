(ns frontend.components.block
  (:refer-clojure :exclude [range])
  (:require ["/frontend/utils" :as utils]
            ["@capacitor/share" :refer [^js Share]]
            [cljs-bean.core :as bean]
            [cljs.core.match :refer [match]]
            [cljs.reader :as reader]
            [clojure.string :as string]
            [clojure.walk :as walk]
            [datascript.core :as d]
            [dommy.core :as dom]
            [frontend.commands :as commands]
            [frontend.components.datetime :as datetime-comp]
            [frontend.components.lazy-editor :as lazy-editor]
            [frontend.components.macro :as macro]
            [frontend.components.plugins :as plugins]
            [frontend.components.query-table :as query-table]
            [frontend.components.svg :as svg]
            [frontend.config :as config]
            [frontend.context.i18n :refer [t]]
            [frontend.date :as date]
            [frontend.db :as db]
            [frontend.db-mixins :as db-mixins]
            [frontend.db.model :as model]
            [frontend.db.query-dsl :as query-dsl]
            [frontend.db.utils :as db-utils]
            [frontend.extensions.highlight :as highlight]
            [frontend.extensions.latex :as latex]
            [frontend.extensions.lightbox :as lightbox]
            [frontend.extensions.pdf.assets :as pdf-assets]
            [frontend.extensions.sci :as sci]
            [frontend.extensions.video.youtube :as youtube]
            [frontend.extensions.zotero :as zotero]
            [frontend.format.block :as block]
            [frontend.format.mldoc :as mldoc]
            [frontend.handler.block :as block-handler]
            [frontend.handler.common :as common-handler]
            [frontend.handler.dnd :as dnd]
            [frontend.handler.editor :as editor-handler]
            [frontend.handler.plugin :as plugin-handler]
            [frontend.handler.query :as query-handler]
            [frontend.handler.repeated :as repeated]
            [frontend.handler.route :as route-handler]
            [frontend.handler.ui :as ui-handler]
            [frontend.mobile.util :as mobile-util]
            [frontend.modules.outliner.tree :as tree]
            [frontend.search :as search]
            [frontend.security :as security]
            [frontend.state :as state]
            [frontend.template :as template]
            [logseq.graph-parser.text :as text]
            [frontend.ui :as ui]
            [frontend.util :as util]
            [frontend.util.clock :as clock]
            [frontend.util.drawer :as drawer]
<<<<<<< HEAD
            [frontend.util.text :as text-util]
=======
            [frontend.util.property :as property]
>>>>>>> 1363ca13
            [logseq.graph-parser.config :as gp-config]
            [logseq.graph-parser.util :as gp-util]
            [logseq.graph-parser.mldoc :as gp-mldoc]
            [logseq.graph-parser.block :as gp-block]
            [goog.dom :as gdom]
            [goog.object :as gobj]
            [lambdaisland.glogi :as log]
            [medley.core :as medley]
            [promesa.core :as p]
            [reitit.frontend.easy :as rfe]
            [rum.core :as rum]
            [shadow.loader :as loader]))

(defn safe-read-string
  ([s]
   (safe-read-string s true))
  ([s warn?]
   (try
     (reader/read-string s)
     (catch :default e
       (log/error :read-string-error e :string s)
       (when warn?
         [:div.warning {:title "read-string failed"}
          s])))))

;; local state
(defonce *dragging?
  (atom false))
(defonce *dragging-block
  (atom nil))
(defonce *drag-to-block
  (atom nil))
(def *move-to (atom nil))

;; TODO: dynamic
(defonce max-depth-of-links 5)
(defonce *blocks-container-id (atom 0))

;; TODO:
;; add `key`

(defn- remove-nils
  [col]
  (remove nil? col))

(defn vec-cat
  [& args]
  (->> (apply concat args)
       remove-nils
       vec))

(defn ->elem
  ([elem items]
   (->elem elem nil items))
  ([elem attrs items]
   (let [elem (keyword elem)]
     (if attrs
       (vec
        (cons elem
              (cons attrs
                    (seq items))))
       (vec
        (cons elem
              (seq items)))))))

(defn- join-lines
  [l]
  (string/trim (apply str l)))

(defn- string-of-url
  [url]
  (match url
    ["File" s]
    (-> (string/replace s "file://" "")
        ;; "file:/Users/ll/Downloads/test.pdf" is a normal org file link
        (string/replace "file:" ""))

    ["Complex" m]
    (let [{:keys [link protocol]} m]
      (if (= protocol "file")
        link
        (str protocol "://" link)))))

(defn- get-file-absolute-path
  [config path]
  (let [path (string/replace path "file:" "")
        block-id (:block/uuid config)
        current-file (and block-id
                          (:file/path (:block/file (:block/page (db/entity [:block/uuid block-id])))))]
    (when current-file
      (let [parts (string/split current-file #"/")
            parts-2 (string/split path #"/")
            current-dir (string/join "/" (drop-last 1 parts))]
        (cond
          (if util/win32? (utils/win32 path) (util/starts-with? path "/"))
          path

          (and (not (util/starts-with? path ".."))
               (not (util/starts-with? path ".")))
          (str current-dir "/" path)

          :else
          (let [parts (loop [acc []
                             parts (reverse parts)
                             col (reverse parts-2)]
                        (if (empty? col)
                          acc
                          (let [[part parts] (case (first col)
                                               ".."
                                               [(first parts) (rest parts)]
                                               "."
                                               ["" parts]
                                               [(first col) (rest parts)])]
                            (recur (conj acc part)
                                   parts
                                   (rest col)))))
                parts (remove #(string/blank? %) parts)]
            (string/join "/" (reverse parts))))))))

(defonce *resizing-image? (atom false))
(rum/defcs resizable-image <
  (rum/local nil ::size)
  {:will-unmount (fn [state]
                   (reset! *resizing-image? false)
                   state)}
  [state config title src metadata full_text local?]
  (let [size (get state ::size)]
    (ui/resize-provider
     (ui/resize-consumer
      (if-not (mobile-util/native-ios?)
        (cond->
            {:className "resize image-resize"
             :onSizeChanged (fn [value]
                              (when (and (not @*resizing-image?)
                                         (some? @size)
                                         (not= value @size))
                                (reset! *resizing-image? true))
                              (reset! size value))
             :onMouseUp (fn []
                          (when (and @size @*resizing-image?)
                            (when-let [block-id (:block/uuid config)]
                              (let [size (bean/->clj @size)]
                                (editor-handler/resize-image! block-id metadata full_text size))))
                          (when @*resizing-image?
                            ;; TODO: need a better way to prevent the clicking to edit current block
                            (js/setTimeout #(reset! *resizing-image? false) 200)))
             :onClick (fn [e]
                        (when @*resizing-image? (util/stop e)))}
            (and (:width metadata) (not (util/mobile?)))
            (assoc :style {:width (:width metadata)}))
        {})
      [:div.asset-container {:key "resize-asset-container"}
       [:img.rounded-sm.shadow-xl.relative
        (merge
         {:loading "lazy"
          :src     src
          :title   title}
         metadata)]
       [:span.ctl
        [:a.delete
         {:title "Delete this image"
          :on-click
          (fn [e]
            (when-let [block-id (:block/uuid config)]
              (let [confirm-fn (ui/make-confirm-modal
                                {:title         (t :asset/confirm-delete (.toLocaleLowerCase (t :text/image)))
                                 :sub-title     (if local? :asset/physical-delete "")
                                 :sub-checkbox? local?
                                 :on-confirm    (fn [_e {:keys [close-fn sub-selected]}]
                                                  (close-fn)
                                                  (editor-handler/delete-asset-of-block!
                                                   {:block-id    block-id
                                                    :local?      local?
                                                    :delete-local? (first sub-selected)
                                                    :repo        (state/get-current-repo)
                                                    :href        src
                                                    :title       title
                                                    :full-text   full_text}))})]
                (state/set-modal! confirm-fn)
                (util/stop e))))}
         svg/trash-sm]

        [:a.delete.ml-1
         {:title    "maximize image"
          :on-click (fn [^js e] (let [images (js/document.querySelectorAll ".asset-container img")
                                      images (to-array images)
                                      images (if-not (= (count images) 1)
                                               (let [^js _image (.closest (.-target e) ".asset-container")
                                                     image (. _image querySelector "img")]
                                                 (cons image (remove #(= image %) images)))
                                               images)
                                      images (for [^js it images] {:src (.-src it)
                                                                   :w (.-naturalWidth it)
                                                                   :h (.-naturalHeight it)})]

                                  (when (seq images)
                                    (lightbox/preview-images! images))))}

         (svg/maximize)]]]))))

(rum/defc audio-cp [src]
  [:audio {:src src
           :controls true
           :on-touch-start #(util/stop %)}])

(rum/defcs asset-link < rum/reactive
  (rum/local nil ::src)
  [state config title href metadata full_text]
  (let [src (::src state)
        granted? (state/sub [:nfs/user-granted? (state/get-current-repo)])
        href (config/get-local-asset-absolute-path href)]
    (when (or granted? (util/electron?) (mobile-util/native-platform?))
      (p/then (editor-handler/make-asset-url href) #(reset! src %)))

    (when @src
      (let [ext (keyword (util/get-file-ext @src))
            share-fn (fn [event]
                       (util/stop event)
                       (when (mobile-util/native-platform?)
                         (p/let [url (str (config/get-repo-dir (state/get-current-repo)) href)]
                           (.share Share #js {:url url
                                              :title "Open file with your favorite app"}))))]
        (cond
          (contains? config/audio-formats ext)
          (audio-cp @src)

          (contains? (gp-config/img-formats) ext)
          (resizable-image config title @src metadata full_text true)

          (= ext :pdf)
          [:a.asset-ref.is-pdf {:href @src
                                :on-click share-fn}
           title]

          :else
          [:a.asset-ref.is-doc {:ref @src
                                :on-click share-fn}
           title])))))

(defn ar-url->http-url
  [href]
  (string/replace href #"^ar://" (str (state/get-arweave-gateway) "/")))

;; TODO: safe encoding asciis
;; TODO: image link to another link
(defn image-link [config url href label metadata full_text]
  (let [metadata (if (string/blank? metadata)
                   nil
                   (safe-read-string metadata false))
        title (second (first label))]
    (ui/catch-error
     [:span.warning full_text]
     (if (and (gp-config/local-asset? href)
              (config/local-db? (state/get-current-repo)))
       (asset-link config title href metadata full_text)
       (let [href (cond
                    (util/starts-with? href "http")
                    href

                    (util/starts-with? href "ar")
                    (ar-url->http-url href)

                    config/publishing?
                    (subs href 1)

                    (= "Embed_data" (first url))
                    href

                    :else
                    (get-file-absolute-path config href))]
         (resizable-image config title href metadata full_text false))))))

(defn repetition-to-string
  [[[kind] [duration] n]]
  (let [kind (case kind
               "Dotted" "."
               "Plus" "+"
               "DoublePlus" "++")]
    (str kind n (string/lower-case (str (first duration))))))

(defn timestamp-to-string
  [{:keys [_active date time repetition wday active]}]
  (let [{:keys [year month day]} date
        {:keys [hour min]} time
        [open close] (if active ["<" ">"] ["[" "]"])
        repetition (if repetition
                     (str " " (repetition-to-string repetition))
                     "")
        hour (when hour (util/zero-pad hour))
        min  (when min (util/zero-pad min))
        time (cond
               (and hour min)
               (util/format " %s:%s" hour min)
               hour
               (util/format " %s" hour)
               :else
               "")]
    (util/format "%s%s-%s-%s %s%s%s%s"
                 open
                 (str year)
                 (util/zero-pad month)
                 (util/zero-pad day)
                 wday
                 time
                 repetition
                 close)))

(defn timestamp [{:keys [active _date _time _repetition _wday] :as t} kind]
  (let [prefix (case kind
                 "Scheduled"
                 [:i {:class "fa fa-calendar"
                      :style {:margin-right 3.5}}]
                 "Deadline"
                 [:i {:class "fa fa-calendar-times-o"
                      :style {:margin-right 3.5}}]
                 "Date"
                 nil
                 "Closed"
                 nil
                 "Started"
                 [:i {:class "fa fa-clock-o"
                      :style {:margin-right 3.5}}]
                 "Start"
                 "From: "
                 "Stop"
                 "To: "
                 nil)
        class (when (= kind "Closed")
                "line-through")]
    [:span.timestamp (cond-> {:active (str active)}
                       class
                       (assoc :class class))
     prefix (timestamp-to-string t)]))

(defn range [{:keys [start stop]} stopped?]
  [:div {:class "timestamp-range"
         :stopped stopped?}
   (timestamp start "Start")
   (timestamp stop "Stop")])

(declare map-inline)
(declare markup-element-cp)
(declare markup-elements-cp)

(declare page-reference)

(rum/defc page-inner
  "The inner div of page reference component

   page-name-in-block is the overridable name of the page (legacy)

   All page-names are sanitized except page-name-in-block"
  [config page-name-in-block page-name redirect-page-name page-entity contents-page? children html-export? label]
  (let [tag? (:tag? config)]
    [:a
     {:class (if tag? "tag" "page-ref")
      :data-ref page-name
      :on-mouse-down
      (fn [e]
        (util/stop e)
        (cond
          (gobj/get e "shiftKey")
          (when-let [page-entity (db/entity [:block/name redirect-page-name])]
            (state/sidebar-add-block!
             (state/get-current-repo)
             (:db/id page-entity)
             :page))

          (not= redirect-page-name page-name)
          (route-handler/redirect-to-page! redirect-page-name)

          :else
          (state/pub-event! [:page/create page-name-in-block]))
        (when (and contents-page?
                   (util/mobile?)
                   (state/get-left-sidebar-open?))
          (ui-handler/close-left-sidebar!)))}

     (if (and (coll? children) (seq children))
       (for [child children]
         (if (= (first child) "Label")
           (last child)
           (let [{:keys [content children]} (last child)
                 page-name (subs content 2 (- (count content) 2))]
             (rum/with-key (page-reference html-export? page-name (assoc config :children children) nil) page-name))))
       (cond
         (and label
              (string? label)
              (not (string/blank? label))) ; alias
         label

         (coll? label)
         (->elem :span (map-inline config label))

         :else
         (let [original-name (util/get-page-original-name page-entity)
               s (if (not= (util/safe-page-name-sanity-lc original-name) page-name-in-block)
                   page-name-in-block ;; page-name-in-block might be overrided (legacy)
                   original-name)
               _ (when-not page-entity (js/console.warn "page-inner's page-entity is nil, given page-name: " page-name
                                                        " page-name-in-block: " page-name-in-block))]
           (if tag? (str "#" s) s))))]))

(rum/defc page-preview-trigger
  [{:keys [children sidebar? tippy-position tippy-distance fixed-position? open? manual?] :as config} page-name]
  (let [*tippy-ref (rum/create-ref)
        page-name (util/page-name-sanity-lc page-name)
        redirect-page-name (or (model/get-redirect-page-name page-name (:block/alias? config))
                               page-name)
        page-original-name (model/get-page-original-name redirect-page-name)
        _  #_:clj-kondo/ignore (rum/defc html-template []
                        (let [*el-popup (rum/use-ref nil)]

                          (rum/use-effect!
                            (fn []
                              (let [el-popup (rum/deref *el-popup)
                                    cb (fn [^js e]
                                         (when-not (:editor/editing? @state/state)
                                           ;; Esc
                                           (and (= e.which 27)
                                                (when-let [tp (rum/deref *tippy-ref)]
                                                  (.hideTooltip tp)))))]

                                (js/setTimeout #(.focus el-popup))
                                (.addEventListener el-popup "keyup" cb)
                                #(.removeEventListener el-popup "keyup" cb)))
                            [])

                          (when redirect-page-name
                            [:div.tippy-wrapper.overflow-y-auto.p-4.outline-none
                             {:ref   *el-popup
                              :tab-index -1
                              :style {:width          600
                                      :text-align     "left"
                                      :font-weight    500
                                      :max-height     600
                                      :padding-bottom 64}}
                             (if (and (string? page-original-name) (string/includes? page-original-name "/"))
                               [:div.my-2
                                (->>
                                  (for [page (string/split page-original-name #"/")]
                                    (when (and (string? page) page)
                                      (page-reference false page {} nil)))
                                  (interpose [:span.mx-2.opacity-30 "/"]))]
                               [:h2.font-bold.text-lg (if (= page-name redirect-page-name)
                                                        page-original-name
                                                        [:span
                                                         [:span.text-sm.mr-2 "Alias:"]
                                                         page-original-name])])
                             (let [page (db/entity [:block/name (util/page-name-sanity-lc redirect-page-name)])]
                               (editor-handler/insert-first-page-block-if-not-exists! redirect-page-name {:redirect? false})
                               (when-let [f (state/get-page-blocks-cp)]
                                 (f (state/get-current-repo) page {:sidebar? sidebar? :preview? true})))])))]

    (if (or (not manual?) open?)
      (ui/tippy {:ref             *tippy-ref
                 :in-editor?      true
                 :html            html-template
                 :interactive     true
                 :delay           [1000, 100]
                 :fixed-position? fixed-position?
                 :position        (or tippy-position "top")
                 :distance        (or tippy-distance 10)
                 :popperOptions   {:modifiers {:preventOverflow
                                               {:enabled           true
                                                :boundariesElement "viewport"}}}}
                children)
      children)))

(rum/defc page-cp
  "Accepts {:block/name sanitized / unsanitized page-name}"
  [{:keys [html-export? redirect-page-name label children contents-page? preview?] :as config} page]
  (when-let [page-name-in-block (:block/name page)]
    (let [page-name-in-block (gp-util/remove-boundary-slashes page-name-in-block)
          page-name (util/page-name-sanity-lc page-name-in-block)
          page-entity (db/entity [:block/name page-name])
          redirect-page-name (or (and (= :org (state/get-preferred-format))
                                      (:org-mode/insert-file-link? (state/get-config))
                                      redirect-page-name)
                                 (model/get-redirect-page-name page-name (:block/alias? config)))
          inner (page-inner config
                            page-name-in-block
                            page-name
                            redirect-page-name page-entity contents-page? children html-export? label)]
      (cond
        (:breadcrumb? config)
        (or (:block/original-name page)
            (:block/name page))

        (and (not (util/mobile?))
             (not preview?))
        (page-preview-trigger (assoc config :children inner) page-name)

        :else
        inner))))

(rum/defc asset-reference
  [config title path]
  (let [repo-path (config/get-repo-dir (state/get-current-repo))
        full-path (if (util/absolute-path? path)
                    path
                    (.. util/node-path (join repo-path (config/get-local-asset-absolute-path path))))
        ext-name (util/get-file-ext full-path)
        title-or-path (cond
                        (string? title)
                        title
                        (seq title)
                        (->elem :span (map-inline config title))
                        :else
                        path)]
    [:div.asset-ref-wrap
     {:data-ext ext-name}

     (if (= "pdf" ext-name)
       [:a.asset-ref.is-pdf
        {:on-mouse-down (fn [e]
                          (when-let [current (pdf-assets/inflate-asset full-path)]
                            (util/stop e)
                            (state/set-state! :pdf/current current)))}
        title-or-path]
       [:a.asset-ref {:target "_blank" :href full-path}
        title-or-path])

     (case ext-name
       ;; https://en.wikipedia.org/wiki/HTML5_video
       ("mp4" "ogg" "webm" "mov")
       [:video {:src full-path
                :controls true}]

       nil)]))

(defonce excalidraw-loaded? (atom false))
(rum/defc excalidraw < rum/reactive
  {:init (fn [state]
           (p/let [_ (loader/load :excalidraw)]
             (reset! excalidraw-loaded? true))
           state)}
  [file block-uuid]
  (let [loaded? (rum/react excalidraw-loaded?)
        draw-component (when loaded?
                         (resolve 'frontend.extensions.excalidraw/draw))]
    (when draw-component
      (draw-component {:file file :block-uuid block-uuid}))))

(rum/defc page-reference < rum/reactive
  [html-export? s config label]
  (let [show-brackets? (state/show-brackets?)
        nested-link? (:nested-link? config)
        contents-page? (= "contents" (string/lower-case (str (:id config))))
        block-uuid (:block/uuid config)]
    (if (string/ends-with? s ".excalidraw")
      [:div.draw {:on-click (fn [e]
                              (.stopPropagation e))}
       (excalidraw s block-uuid)]
      [:span.page-reference
       {:data-ref s}
       (when (and (or show-brackets? nested-link?)
                  (not html-export?)
                  (not contents-page?))
         [:span.text-gray-500.bracket "[["])
       (let [s (string/trim s)]
         (page-cp (assoc config
                         :label (mldoc/plain->text label)
                         :contents-page? contents-page?)
                  {:block/name s}))
       (when (and (or show-brackets? nested-link?)
                  (not html-export?)
                  (not contents-page?))
         [:span.text-gray-500.bracket "]]"])])))

(defn- latex-environment-content
  [name option content]
  (if (= (string/lower-case name) "equation")
    content
    (util/format "\\begin%s\n%s\\end{%s}"
                 (str "{" name "}" option)
                 content
                 name)))

(declare blocks-container)

(defn- edit-parent-block [e config]
  (when-not (state/editing?)
    (.stopPropagation e)
    (editor-handler/edit-block! config :max (:block/uuid config))))

(rum/defc block-embed < rum/reactive db-mixins/query
  [config uuid]
  (when-let [block (db/entity [:block/uuid uuid])]
    (let [blocks (db/get-paginated-blocks (state/get-current-repo) (:db/id block)
                                          {:scoped-block-id (:db/id block)})]
      [:div.color-level.embed-block.bg-base-2
       {:style {:z-index 2}
        :on-double-click #(edit-parent-block % config)
        :on-mouse-down (fn [e] (.stopPropagation e))}
       [:div.px-3.pt-1.pb-2
        (blocks-container blocks (assoc config
                                        :db/id (:db/id block)
                                        :id (str uuid)
                                        :embed-id uuid
                                        :embed? true
                                        :embed-parent (:block config)
                                        :ref? false))]])))

(rum/defc page-embed < rum/reactive db-mixins/query
  [config page-name]
  (let [page-name (util/page-name-sanity-lc (string/trim page-name))
        current-page (state/get-current-page)]
    [:div.color-level.embed.embed-page.bg-base-2
     {:class (when (:sidebar? config) "in-sidebar")
      :on-double-click #(edit-parent-block % config)
      :on-mouse-down #(.stopPropagation %)}
     [:section.flex.items-center.p-1.embed-header
      [:div.mr-3 svg/page]
      (page-cp config {:block/name page-name})]
     (when (and
            (not= (util/page-name-sanity-lc (or current-page ""))
                  page-name)
            (not= (util/page-name-sanity-lc (get config :id ""))
                  page-name))
       (let [page (model/get-page page-name)
             blocks (db/get-paginated-blocks (state/get-current-repo) (:db/id page))]
         (blocks-container blocks (assoc config
                                         :db/id (:db/id page)
                                         :id page-name
                                         :embed? true
                                         :page-embed? true
                                         :ref? false))))]))

(defn- get-label-text
  [label]
  (and (= 1 (count label))
       (let [label (first label)]
         (string? (last label))
         (js/decodeURIComponent (last label)))))

(defn- get-page
  [label]
  (when-let [label-text (get-label-text label)]
    (db/entity [:block/name (util/page-name-sanity-lc label-text)])))

(defn- macro->text
  [name arguments]
  (if (and (seq arguments)
           (not= arguments ["null"]))
    (util/format "{{{%s %s}}}" name (string/join ", " arguments))
    (util/format "{{{%s}}}" name)))

(declare block-content)
(declare block-container)
(declare breadcrumb)

(rum/defc block-reference < rum/reactive
  db-mixins/query
  [config id label]
  (when-let [block-id (parse-uuid id)]
    (let [block (db/pull-block block-id)
          block-type (keyword (get-in block [:block/properties :ls-type]))
          hl-type (get-in block [:block/properties :hl-type])
          repo (state/get-current-repo)]
      (if (and block (:block/content block))
        (let [title [:span {:class "block-ref"}
                     (block-content (assoc config :block-ref? true)
                                    block nil (:block/uuid block)
                                    (:slide? config))]
              inner (if label
                      (->elem
                       :span.block-ref
                       (map-inline config label))
                      title)]
          [:div.block-ref-wrap.inline
           {:data-type    (name (or block-type :default))
            :data-hl-type hl-type
            :on-mouse-down
            (fn [^js/MouseEvent e]
              (if (util/right-click? e)
                (state/set-state! :block-ref/context {:block (:block config)
                                                      :block-ref block-id})

                (when (and
                       (or (gobj/get e "shiftKey")
                           (not (.. e -target (closest ".blank"))))
                       (not (util/right-click? e)))
                  (util/stop e)

                  (if (gobj/get e "shiftKey")
                    (state/sidebar-add-block!
                     (state/get-current-repo)
                     (:db/id block)
                     :block-ref)

                    (match [block-type (util/electron?)]
                      ;; pdf annotation
                      [:annotation true] (pdf-assets/open-block-ref! block)

                      ;; default open block page
                      :else (route-handler/redirect-to-page! id))))))}

           (if (and (not (util/mobile?)) (not (:preview? config)) (nil? block-type))
             (ui/tippy {:html        (fn []
                                       [:div.tippy-wrapper.overflow-y-auto.p-4
                                        {:style {:width      735
                                                 :text-align "left"
                                                 :max-height 600}}
                                        [(breadcrumb config repo block-id {:indent? true})
                                         (blocks-container
                                          (db/get-block-and-children repo block-id)
                                          (assoc config :id (str id) :preview? true))]])
                        :interactive true
                        :in-editor?  true
                        :delay       [1000, 100]} inner)
             inner)])
        [:span.warning.mr-1 {:title "Block ref invalid"}
         (util/format "((%s))" id)]))))

(defn inline-text
  ([format v]
   (inline-text {} format v))
  ([config format v]
   (when (string? v)
     (let [inline-list (gp-mldoc/inline->edn v (gp-mldoc/default-config format))]
       [:div.inline.mr-1 (map-inline config inline-list)]))))

(defn- render-macro
  [config name arguments macro-content format]
  (if macro-content
    (let [ast (->> (mldoc/->edn macro-content (gp-mldoc/default-config format))
                   (map first))
          paragraph? (and (= 1 (count ast))
                          (= "Paragraph" (ffirst ast)))]
      (if (and (not paragraph?)
               (mldoc/block-with-title? (ffirst ast)))
        [:div
         (markup-elements-cp (assoc config :block/format format) ast)]
        (inline-text format macro-content)))
    [:span.warning {:title (str "Unsupported macro name: " name)}
     (macro->text name arguments)]))

(rum/defc nested-link < rum/reactive
  [config html-export? link]
  (let [show-brackets? (state/show-brackets?)
        {:keys [content children]} link]
    [:span.page-reference.nested
     (when (and show-brackets?
                (not html-export?)
                (not (= (:id config) "contents")))
       [:span.text-gray-500 "[["])
     (let [page-name (subs content 2 (- (count content) 2))]
       (page-cp (assoc config
                       :children children
                       :nested-link? true) {:block/name page-name}))
     (when (and show-brackets?
                (not html-export?)
                (not (= (:id config) "contents")))
       [:span.text-gray-500 "]]"])]))

(declare custom-query)

(defn- show-link?
  [config metadata s full-text]
  (let [media-formats (set (map name config/media-formats))
        metadata-show (:show (safe-read-string metadata))
        format (get-in config [:block :block/format])]
    (or
     (and
      (= :org format)
      (or
       (and
        (nil? metadata-show)
        (or
         (gp-config/local-asset? s)
         (text-util/media-link? media-formats s)))
       (true? (boolean metadata-show))))

     ;; markdown
     (string/starts-with? (string/triml full-text) "!")

     ;; image http link
     (and (or (string/starts-with? full-text "http://")
              (string/starts-with? full-text "https://"))
          (text-util/media-link? media-formats s)))))

(defn- relative-assets-path->absolute-path
  [path]
  (if (util/absolute-path? path)
    path
    (.. util/node-path
        (join (config/get-repo-dir (state/get-current-repo))
              (config/get-local-asset-absolute-path path)))))

(rum/defc audio-link
  [config url href _label metadata full_text]
  (if (and (gp-config/local-asset? href)
           (config/local-db? (state/get-current-repo)))
    (asset-link config nil href metadata full_text)
    (let [href (cond
                 (util/starts-with? href "http")
                 href

                 (util/starts-with? href "ar")
                 (ar-url->http-url href)

                 config/publishing?
                 (subs href 1)

                 (= "Embed_data" (first url))
                 href

                 :else
                 (get-file-absolute-path config href))]
      (audio-cp href))))

(defn- media-link
  [config url s label metadata full_text]
  (let [ext (keyword (util/get-file-ext s))
        label-text (get-label-text label)]
    (cond
      (contains? config/audio-formats ext)
      (audio-link config url s label metadata full_text)

      (= ext :pdf)
      (cond
        (util/electron?)
        [:a.asset-ref.is-pdf
         {:href "javascript:void(0);"
          :on-mouse-down (fn [_event]
                           (when-let [current (pdf-assets/inflate-asset s)]
                             (state/set-state! :pdf/current current)))}
         label-text]

        (mobile-util/native-platform?)
        (asset-link config label-text s metadata full_text))

      (contains? (config/doc-formats) ext)
      (asset-link config label-text s metadata full_text)

      (not (contains? #{:mp4 :webm :mov} ext))
      (image-link config url s label metadata full_text)

      :else
      (asset-reference config label s))))

(defn- search-link-cp
  [config url s label title metadata full_text]
  (cond
    (string/blank? s)
    [:span.warning {:title "Invalid link"} full_text]

    (= \# (first s))
    (->elem :a {:on-click #(route-handler/jump-to-anchor! (mldoc/anchorLink (subs s 1)))} (subs s 1))

    ;; FIXME: same headline, see more https://orgmode.org/manual/Internal-Links.html
    (and (= \* (first s))
         (not= \* (last s)))
    (->elem :a {:on-click #(route-handler/jump-to-anchor! (mldoc/anchorLink (subs s 1)))} (subs s 1))

    (text/block-ref? s)
    (let [id (text/get-block-ref s)]
      (block-reference config id label))

    (not (string/includes? s "."))
    (page-reference (:html-export? config) s config label)

    (gp-util/url? s)
    (->elem :a {:href s
                :data-href s
                :target "_blank"}
            (map-inline config label))

    (show-link? config metadata s full_text)
    (media-link config url s label metadata full_text)

    (util/electron?)
    (let [path (cond
                 (string/starts-with? s "file://")
                 (string/replace s "file://" "")

                 (string/starts-with? s "/")
                 s

                 :else
                 (relative-assets-path->absolute-path s))]
      (->elem
       :a
       (cond->
        {:href      (str "file://" path)
         :data-href path
         :target    "_blank"}
         title
         (assoc :title title))
       (map-inline config label)))

    :else
    (page-reference (:html-export? config) s config label)))

(defn- link-cp [config html-export? link]
  (let [{:keys [url label title metadata full_text]} link]
    (match url
      ["Block_ref" id]
      (let [label* (if (seq (mldoc/plain->text label)) label nil)
            {:keys [link-depth]} config
            link-depth (or link-depth 0)]
        (if (> link-depth max-depth-of-links)
          [:p.warning.text-sm "Block ref nesting is too deep"]
          (block-reference (assoc config
                                  :reference? true
                                  :link-depth (inc link-depth)
                                  :block/uuid id)
                           id label*)))

      ["Page_ref" page]
      (let [format (get-in config [:block :block/format])]
        (if (and (= format :org)
                 (show-link? config nil page page)
                 (not (contains? #{"pdf" "mp4" "ogg" "webm"} (util/get-file-ext page))))
          (image-link config url page nil metadata full_text)
          (let [label* (if (seq (mldoc/plain->text label)) label nil)]
            (if (and (string? page) (string/blank? page))
              [:span (util/format "[[%s]]" page)]
              (page-reference (:html-export? config) page config label*)))))

      ["Embed_data" src]
      (image-link config url src nil metadata full_text)

      ["Search" s]
      (search-link-cp config url s label title metadata full_text)

      :else
      (let [href (string-of-url url)
            [protocol path] (or (and (= "Complex" (first url)) url)
                                (and (= "File" (first url)) ["file" (second url)]))]
        (cond
          (and (= (get-in config [:block :block/format]) :org)
               (= "Complex" protocol)
               (= (string/lower-case (:protocol path)) "id")
               (string? (:link path))
               (util/uuid-string? (:link path))) ; org mode id
          (let [id (uuid (:link path))
                block (db/entity [:block/uuid id])]
            (if (:block/pre-block? block)
              (let [page (:block/page block)]
                (page-reference html-export? (:block/name page) config label))
              (block-reference config (:link path) label)))

          (= protocol "file")
          (if (show-link? config metadata href full_text)
            (media-link config url href label metadata full_text)
            (let [redirect-page-name (when (string? path) (text/get-page-name path))
                  config (assoc config :redirect-page-name redirect-page-name)
                  label-text (get-label-text label)
                  page (if (string/blank? label-text)
                         {:block/name (db/get-file-page (string/replace href "file:" "") false)}
                         (get-page label))
                  show-brackets? (state/show-brackets?)]
              (if (and page
                       (when-let [ext (util/get-file-ext href)]
                         (gp-config/mldoc-support? ext)))
                [:span.page-reference
                 (when show-brackets? [:span.text-gray-500 "[["])
                 (page-cp config page)
                 (when show-brackets? [:span.text-gray-500 "]]"])]

                (let [href* (if (util/electron?)
                              (relative-assets-path->absolute-path href)
                              href)]
                  (->elem
                   :a
                   (cond-> {:href      (str "file://" href*)
                            :data-href href*
                            :target    "_blank"}
                     title (assoc :title title))
                   (map-inline config label))))))

          (show-link? config metadata href full_text)
          (media-link config url href label metadata full_text)

          (= protocol "ar")
          (->elem
           :a.external-link
           (cond->
            {:href (ar-url->http-url href)
             :target "_blank"}
             title
             (assoc :title title))
           (map-inline config label))

          :else
          (->elem
           :a.external-link
           (cond->
            {:href href
             :target "_blank"}
             title
             (assoc :title title))
           (map-inline config label)))))))

;;;; Macro component render functions
(defn- macro-query-cp
  [config arguments]
  [:div.dsl-query
   (let [query (->> (string/join ", " arguments)
                    (string/trim))]
     (when-not (string/blank? query)
       (custom-query (assoc config :dsl-query? true)
                     {:title (ui/tippy {:html commands/query-doc
                                        :interactive true
                                        :in-editor?  true}
                                       [:span.font-medium.px-2.py-1.query-title.text-sm.rounded-md.shadow-xs
                                        (str "Query: " query)])
                      :query query})))])

(defn- macro-function-cp
  [config arguments]
  (or
   (when (:query-result config)
     (when-let [query-result (rum/react (:query-result config))]
       (let [fn-string (-> (util/format "(fn [result] %s)" (first arguments))
                           (common-handler/safe-read-string "failed to parse function")
                           (query-handler/normalize-query-function query-result)
                           (str))
             f (sci/eval-string fn-string)]
         (when (fn? f)
           (try (f query-result)
                (catch js/Error e
                  (js/console.error e)))))))
   [:span.warning
    (util/format "{{function %s}}" (first arguments))]))

(defn- macro-embed-cp
  [config arguments]
  (let [a (first arguments)
        {:keys [link-depth]} config
        link-depth (or link-depth 0)]
    (cond
      (nil? a)                      ; empty embed
      nil

      (> link-depth max-depth-of-links)
      [:p.warning.text-sm "Embed depth is too deep"]

      (and (string/starts-with? a "[[")
           (string/ends-with? a "]]"))
      (let [page-name (text/get-page-name a)]
        (when-not (string/blank? page-name)
          (page-embed (assoc config :link-depth (inc link-depth)) page-name)))

      (and (string/starts-with? a "((")
           (string/ends-with? a "))"))
      (when-let [s (-> (string/replace a "((" "")
                       (string/replace "))" "")
                       string/trim)]
        (when-let [id (some-> s string/trim parse-uuid)]
          (block-embed (assoc config :link-depth (inc link-depth)) id)))

      :else                         ;TODO: maybe collections?
      nil)))

(defn- macro-vimeo-cp
  [_config arguments]
  (when-let [url (first arguments)]
    (when-let [vimeo-id (nth (util/safe-re-find text-util/vimeo-regex url) 5)]
      (when-not (string/blank? vimeo-id)
        (let [width (min (- (util/get-width) 96)
                         560)
              height (int (* width (/ 315 560)))]
          [:iframe
           {:allow-full-screen "allowfullscreen"
            :allow
            "accelerometer; autoplay; clipboard-write; encrypted-media; gyroscope"
            :frame-border "0"
            :src (str "https://player.vimeo.com/video/" vimeo-id)
            :height height
            :width width}])))))

(defn- macro-bilibili-cp
  [_config arguments]
  (when-let [url (first arguments)]
    (when-let [id (cond
                    (<= (count url) 15) url
                    :else
                    (nth (util/safe-re-find text-util/bilibili-regex url) 5))]
      (when-not (string/blank? id)
        (let [width (min (- (util/get-width) 96)
                         560)
              height (int (* width (/ 315 560)))]
          [:iframe
           {:allowfullscreen true
            :framespacing "0"
            :frameborder "no"
            :border "0"
            :scrolling "no"
            :src (str "https://player.bilibili.com/player.html?bvid=" id "&high_quality=1")
            :width width
            :height (max 500 height)}])))))

(defn- macro-video-cp
  [_config arguments]
  (when-let [url (first arguments)]
    (let [width (min (- (util/get-width) 96)
                     560)
          height (int (* width (/ 315 560)))
          results (text-util/get-matched-video url)
          src (match results
                     [_ _ _ (:or "youtube.com" "youtu.be" "y2u.be") _ id _]
                     (if (= (count id) 11) ["youtube-player" id] url)

                     [_ _ _ "youtube-nocookie.com" _ id _]
                     (str "https://www.youtube-nocookie.com/embed/" id)

                     [_ _ _ "loom.com" _ id _]
                     (str "https://www.loom.com/embed/" id)

                     [_ _ _ (_ :guard #(string/ends-with? % "vimeo.com")) _ id _]
                     (str "https://player.vimeo.com/video/" id)

                     [_ _ _ "bilibili.com" _ id _]
                     (str "https://player.bilibili.com/player.html?bvid=" id "&high_quality=1")

                     :else
                     url)]
      (if (and (coll? src)
               (= (first src) "youtube-player"))
        (youtube/youtube-video (last src))
        (when src
          [:iframe
           {:allowfullscreen true
            :allow "accelerometer; autoplay; clipboard-write; encrypted-media; gyroscope"
            :framespacing "0"
            :frameborder "no"
            :border "0"
            :scrolling "no"
            :src src
            :width width
            :height height}])))))

(defn- macro-else-cp
  [name config arguments]
  (if-let [block-uuid (:block/uuid config)]
    (let [format (get-in config [:block :block/format] :markdown)
          macro-content (or
                         (-> (db/entity [:block/uuid block-uuid])
                             (:block/page)
                             (:db/id)
                             (db/entity)
                             :block/properties
                             :macros
                             (get name))
                         (get (state/get-macros) name)
                         (get (state/get-macros) (keyword name)))
          macro-content (cond
                          (= (str name) "img")
                          (case (count arguments)
                            1
                            (util/format "[:img {:src \"%s\"}]" (first arguments))
                            4
                            (when (and (util/safe-parse-int (nth arguments 1))
                                       (util/safe-parse-int (nth arguments 2)))
                              (util/format "[:img.%s {:src \"%s\" :style {:width %s :height %s}}]"
                                           (nth arguments 3)
                                           (first arguments)
                                           (util/safe-parse-int (nth arguments 1))
                                           (util/safe-parse-int (nth arguments 2))))
                            3
                            (when (and (util/safe-parse-int (nth arguments 1))
                                       (util/safe-parse-int (nth arguments 2)))
                              (util/format "[:img {:src \"%s\" :style {:width %s :height %s}}]"
                                           (first arguments)
                                           (util/safe-parse-int (nth arguments 1))
                                           (util/safe-parse-int (nth arguments 2))))

                            2
                            (cond
                              (util/safe-parse-int (nth arguments 1))
                              (util/format "[:img {:src \"%s\" :style {:width %s}}]"
                                           (first arguments)
                                           (util/safe-parse-int (nth arguments 1)))
                              (contains? #{"left" "right" "center"} (string/lower-case (nth arguments 1)))
                              (util/format "[:img.%s {:src \"%s\"}]"
                                           (string/lower-case (nth arguments 1))
                                           (first arguments))
                              :else
                              macro-content)

                            macro-content)

                          (and (seq arguments) macro-content)
                          (block/macro-subs macro-content arguments)

                          :else
                          macro-content)
          macro-content (when macro-content
                          (template/resolve-dynamic-template! macro-content))]
      (render-macro config name arguments macro-content format))
    (let [macro-content (or
                         (get (state/get-macros) name)
                         (get (state/get-macros) (keyword name)))
          format (get-in config [:block :block/format] :markdown)]
      (render-macro config name arguments macro-content format))))

(rum/defc namespace-hierarchy-aux
  [config namespace children]
  [:ul
   (for [child children]
     [:li {:key (str "namespace-" namespace "-" (:db/id child))}
      (let [shorten-name (some-> (or (:block/original-name child) (:block/name child))
                                 (string/split "/")
                                 last)]
        (page-cp {:label shorten-name} child))
      (when (seq (:namespace/children child))
        (namespace-hierarchy-aux config (:block/name child)
                                 (:namespace/children child)))])])

(rum/defc namespace-hierarchy
  [config namespace children]
  [:div.namespace
   [:div.font-medium.flex.flex-row.items-center.pb-2
    [:span.text-sm.mr-1 "Namespace "]
    (page-cp config {:block/name namespace})]
   (namespace-hierarchy-aux config namespace children)])

(defn- macro-cp
  [config options]
  (let [{:keys [name arguments]} options
        arguments (if (and
                       (>= (count arguments) 2)
                       (and (string/starts-with? (first arguments) "[[")
                            (string/ends-with? (last arguments) "]]"))) ; page reference
                    (let [title (string/join ", " arguments)]
                      [title])
                    arguments)]
    (cond
      (= name "query")
      (macro-query-cp config arguments)

      (= name "function")
      (macro-function-cp config arguments)

      (= name "namespace")
      (let [namespace (first arguments)]
        (when-not (string/blank? namespace)
          (let [namespace (string/lower-case (text/page-ref-un-brackets! namespace))
                children (model/get-namespace-hierarchy (state/get-current-repo) namespace)]
            (namespace-hierarchy config namespace children))))

      (= name "youtube")
      (when-let [url (first arguments)]
        (when-let [youtube-id (cond
                                (== 11 (count url)) url
                                :else
                                (nth (util/safe-re-find text-util/youtube-regex url) 5))]
          (when-not (string/blank? youtube-id)
            (youtube/youtube-video youtube-id))))

      (= name "youtube-timestamp")
      (when-let [timestamp (first arguments)]
        (when-let [seconds (youtube/parse-timestamp timestamp)]
          (youtube/timestamp seconds)))

      (= name "zotero-imported-file")
      (let [[item-key filename] arguments]
        (when (and item-key filename)
          [:span.ml-1 (zotero/zotero-imported-file item-key filename)]))

      (= name "zotero-linked-file")
      (when-let [path (first arguments)]
        [:span.ml-1 (zotero/zotero-linked-file path)])

      (= name "vimeo")
      (macro-vimeo-cp config arguments)

      ;; TODO: support fullscreen mode, maybe we need a fullscreen dialog?
      (= name "bilibili")
      (macro-bilibili-cp config arguments)

      (= name "video")
      (macro-video-cp config arguments)

      (contains? #{"tweet" "twitter"} name)
      (when-let [url (first arguments)]
        (let [id-regex #"/status/(\d+)"]
          (when-let [id (cond
                          (<= (count url) 15) url
                          :else
                          (last (util/safe-re-find id-regex url)))]
            (ui/tweet-embed id))))

      (= name "embed")
      (macro-embed-cp config arguments)

      (and plugin-handler/lsp-enabled? (= name "renderer"))
      (when-let [block-uuid (str (:block/uuid config))]
        (plugins/hook-ui-slot :macro-renderer-slotted (assoc options :uuid block-uuid)))

      (get @macro/macros name)
      ((get @macro/macros name) config options)

      :else
      (macro-else-cp name config arguments))))

(defn- emphasis-cp
  [config kind data]
  (let [elem (case kind
               "Bold" :b
               "Italic" :i
               "Underline" :ins
               "Strike_through" :del
               "Highlight" :mark)]
    (->elem elem (map-inline config data))))

(defn inline
  [{:keys [html-export?] :as config} item]
  (match item
         [(:or "Plain" "Spaces") s]
         s

         ["Superscript" l]
         (->elem :sup (map-inline config l))
         ["Subscript" l]
         (->elem :sub (map-inline config l))

         ["Tag" _]
         (when-let [s (gp-block/get-tag item)]
           (let [s (text/page-ref-un-brackets! s)]
             (page-cp (assoc config :tag? true) {:block/name s})))

         ["Emphasis" [[kind] data]]
         (emphasis-cp config kind data)

         ["Entity" e]
         [:span {:dangerouslySetInnerHTML
                 {:__html (:html e)}}]

         ["Latex_Fragment" [display s]] ;display can be "Displayed" or "Inline"
         (if html-export?
           (latex/html-export s false true)
           (latex/latex (str (d/squuid)) s false (not= display "Inline")))

         [(:or "Target" "Radio_Target") s]
         [:a {:id s} s]

         ["Email" address]
         (let [{:keys [local_part domain]} address
               address (str local_part "@" domain)]
           [:a {:href (str "mailto:" address)} address])

         ["Nested_link" link]
         (nested-link config html-export? link)

         ["Link" link]
         (link-cp config html-export? link)

         [(:or "Verbatim" "Code") s]
         [:code s]

         ["Inline_Source_Block" x]
         [:code (:code x)]

         ["Export_Snippet" "html" s]
         (when (not html-export?)
           [:span {:dangerouslySetInnerHTML
                   {:__html s}}])

         ["Inline_Hiccup" s] ;; String to hiccup
         (ui/catch-error
          [:div.warning {:title "Invalid hiccup"} s]
          (-> (safe-read-string s)
              (security/remove-javascript-links-in-href)))

         ["Inline_Html" s]
         (when (not html-export?)
           ;; TODO: how to remove span and only export the content of `s`?
           [:span {:dangerouslySetInnerHTML {:__html s}}])

         [(:or "Break_Line" "Hard_Break_Line")]
         [:br]

         ["Timestamp" [(:or "Scheduled" "Deadline") _timestamp]]
         nil
         ["Timestamp" ["Date" t]]
         (timestamp t "Date")
         ["Timestamp" ["Closed" t]]
         (timestamp t "Closed")
         ["Timestamp" ["Range" t]]
         (range t false)
         ["Timestamp" ["Clock" ["Stopped" t]]]
         (range t true)
         ["Timestamp" ["Clock" ["Started" t]]]
         (timestamp t "Started")

         ["Cookie" ["Percent" n]]
         [:span {:class "cookie-percent"}
          (util/format "[d%%]" n)]
         ["Cookie" ["Absolute" current total]]
         [:span {:class "cookie-absolute"}
          (util/format "[%d/%d]" current total)]

         ["Footnote_Reference" options]
         (let [{:keys [name]} options
               encode-name (util/url-encode name)]
           [:sup.fn
            [:a {:id (str "fnr." encode-name)
                 :class "footref"
                 :on-click #(route-handler/jump-to-anchor! (str "fn." encode-name))}
             name]])

         ["Macro" options]
         (macro-cp config options)

         :else ""))

(rum/defc block-child
  [block]
  block)

(defn- dnd-same-block?
  [uuid]
  (= (:block/uuid @*dragging-block) uuid))

(defn- bullet-drag-start
  [event block uuid block-id]
  (editor-handler/highlight-block! uuid)
  (.setData (gobj/get event "dataTransfer")
            "block-uuid"
            uuid)
  (.setData (gobj/get event "dataTransfer")
            "block-dom-id"
            block-id)
  (reset! *dragging? true)
  (reset! *dragging-block block))

(defn- bullet-on-click
  [e block uuid]
  (if (gobj/get e "shiftKey")
    (do
      (state/sidebar-add-block!
       (state/get-current-repo)
       (:db/id block)
       :block)
      (util/stop e))
    (route-handler/redirect-to-page! uuid)))

(defn- toggle-block-children
  [_e children]
  (let [block-ids (map :block/uuid children)]
    (dorun
     (if (some editor-handler/collapsable? block-ids)
       (map editor-handler/collapse-block! block-ids)
       (map editor-handler/expand-block! block-ids)))))

(rum/defc block-children < rum/reactive
  [config children collapsed?]
  (let [ref? (:ref? config)
        query? (:custom-query? config)
        children (and (coll? children) (filter map? children))]
    (when (and (coll? children)
               (seq children)
               (not collapsed?))
      (let [doc-mode? (state/sub :document/mode?)]
        [:div.block-children-container.flex {:style {:margin-left (if doc-mode? 18 29)}}
         [:div.block-children-left-border {:on-click (fn [event] (toggle-block-children event children))}]
         [:div.block-children.w-full {:style    {:display     (if collapsed? "none" "")}}
          (for [child children]
            (when (map? child)
              (let [child (dissoc child :block/meta)
                    config (cond->
                            (-> config
                                (assoc :block/uuid (:block/uuid child))
                                (dissoc :breadcrumb-show? :embed-parent))
                             (or ref? query?)
                             (assoc :ref-query-child? true))]
                (rum/with-key (block-container config child)
                  (:block/uuid child)))))]]))))

(defn- block-content-empty?
  [{:block/keys [properties title body]}]
  (and
   (or
    (empty? properties)
    (property/properties-built-in? properties))

   (empty? title)

   (every? #(= % ["Horizontal_Rule"]) body)))

(rum/defcs block-control < rum/reactive
  [state config block uuid block-id collapsed? *control-show? edit?]
  (let [doc-mode? (state/sub :document/mode?)
        control-show? (util/react *control-show?)
        ref? (:ref? config)
        empty-content? (block-content-empty? block)]
    [:div.mr-1.flex.flex-row.items-center.sm:mr-2
     {:style {:height 24
              :margin-top 0
              :float "left"}}

     [:a.block-control
      {:id (str "control-" uuid)
       :on-click (fn [event]
                   (util/stop event)
                   (state/clear-edit!)
                   (if ref?
                     (state/toggle-collapsed-block! uuid)
                     (if collapsed?
                       (editor-handler/expand-block! uuid)
                       (editor-handler/collapse-block! uuid))))}
      [:span {:class (if control-show? "control-show cursor-pointer" "control-hide")}
       (ui/rotating-arrow collapsed?)]]
     (let [bullet [:a {:on-click (fn [event]
                                   (bullet-on-click event block uuid))}
                   [:span.bullet-container.cursor
                    {:id (str "dot-" uuid)
                     :draggable true
                     :on-drag-start (fn [event]
                                      (bullet-drag-start event block uuid block-id))
                     :blockid (str uuid)
                     :class (str (when collapsed? "bullet-closed")
                                 " "
                                 (when (and (:document/mode? config)
                                            (not collapsed?))
                                   "hide-inner-bullet"))}
                    [:span.bullet {:blockid (str uuid)}]]]]
       (cond
         (and (or (mobile-util/native-platform?)
                  (:ui/show-empty-bullets? (state/get-config)))
              (not doc-mode?))
         bullet

         (or
          (and empty-content?
               (not edit?)
               (not (:block/top? block))
               (not (:block/bottom? block))
               (not (util/react *control-show?)))
          (and doc-mode?
               (not collapsed?)
               (not (util/react *control-show?))))
         ;; hidden
         [:span.bullet-container]

         :else
         bullet))]))

(rum/defc dnd-separator
  [move-to block-content?]
  [:div.relative
   [:div.dnd-separator.absolute
    {:style {:left (cond-> (if (= move-to :nested) 40 20)
                     block-content?
                     (- 34))
             :top 0
             :width "100%"
             :z-index 3}}]])

(defn block-checkbox
  [block class]
  (let [marker (:block/marker block)
        [class checked?] (cond
                           (nil? marker)
                           nil
                           (contains? #{"NOW" "LATER" "DOING" "IN-PROGRESS" "TODO" "WAIT" "WAITING"} marker)
                           [class false]
                           (= "DONE" marker)
                           [(str class " checked") true])]
    (when class
      (ui/checkbox {:class class
                    :style {:margin-top -2
                            :margin-right 5}
                    :checked checked?
                    :on-mouse-down (fn [e]
                                     (util/stop-propagation e))
                    :on-change (fn [_e]
                                 (if checked?
                                   (editor-handler/uncheck block)
                                   (editor-handler/check block)))}))))

(defn list-checkbox
  [config checked?]
  (ui/checkbox
   {:style {:margin-right 6}
    :checked checked?
    :on-change (fn [event]
                 (let [target (.-target event)
                       block (:block config)
                       item-content (.. target -nextSibling -data)
                       item-full-content (str (if checked? "[X]" "[ ]") " " item-content)
                       new-item-full-content (str (if checked? "[ ]" "[X]") " " item-content)]
                   (editor-handler/toggle-list-checkbox block item-full-content new-item-full-content)))}))

(defn marker-switch
  [{:block/keys [marker] :as block}]
  (when (contains? #{"NOW" "LATER" "TODO" "DOING"} marker)
    (let [set-marker-fn (fn [new-marker]
                          (fn [e]
                            (util/stop e)
                            (editor-handler/set-marker block new-marker)))
          next-marker (case marker
                        "NOW" "LATER"
                        "LATER" "NOW"
                        "TODO" "DOING"
                        "DOING" "TODO")]
      [:a
       {:class (str "marker-switch block-marker " marker)
        :title (util/format "Change from %s to %s" marker next-marker)
        :on-mouse-down (set-marker-fn next-marker)}
       marker])))

(defn marker-cp
  [{:block/keys [pre-block? marker] :as _block}]
  (when-not pre-block?
    (when (contains? #{"IN-PROGRESS" "WAIT" "WAITING"} marker)
      [:span {:class (str "task-status block-marker " (string/lower-case marker))
              :style {:margin-right 3.5}}
       (string/upper-case marker)])))

(rum/defc set-priority
  [block priority]
  [:div
   (let [priorities (sort (remove #(= priority %) ["A" "B" "C"]))]
     (for [p priorities]
       [:a.mr-2.text-base.tooltip-priority {:key (str (random-uuid))
                                            :priority p
                                            :on-click (fn [] (editor-handler/set-priority block p))}]))])

(rum/defc priority-text
  [priority]
  [:a.opacity-50.hover:opacity-100
   {:class "priority"
    :href (rfe/href :page {:name priority})
    :style {:margin-right 3.5}}
   (util/format "[#%s]" (str priority))])

(defn priority-cp
  [{:block/keys [pre-block? priority] :as block}]
  (when (and (not pre-block?) priority)
    (ui/tippy
     {:interactive true
      :html (set-priority block priority)}
     (priority-text priority))))

(defn block-tags-cp
  [{:block/keys [pre-block? tags] :as _block}]
  (when (and (not pre-block?)
             (seq tags))
    (->elem
     :span
     {:class "block-tags"}
     (mapv (fn [tag]
             (when-let [page (db/entity (:db/id tag))]
               (let [tag (:block/name page)]
                 [:a.tag.mx-1 {:data-ref tag
                               :key (str "tag-" (:db/id tag))
                               :href (rfe/href :page {:name tag})}
                  (str "#" tag)])))
           tags))))

(declare block-content)

(defn build-block-title
  [config {:block/keys [title marker pre-block? properties level heading-level]
           :as t}]
  (let [config (assoc config :block t)
        slide? (boolean (:slide? config))
        block-ref? (:block-ref? config)
        block-type (or (keyword (:ls-type properties)) :default)
        html-export? (:html-export? config)
        checkbox (when (and (not pre-block?)
                            (not html-export?))
                   (block-checkbox t (str "mr-1 cursor")))
        marker-switch (when (and (not pre-block?)
                                 (not html-export?))
                        (marker-switch t))
        marker-cp (marker-cp t)
        priority (priority-cp t)
        tags (block-tags-cp t)
        bg-color (:background-color properties)
        heading-level (or (and heading-level
                               (<= heading-level 6)
                               heading-level)
                          (and (get properties :heading)
                               (<= level 6)
                               level))
        elem (if heading-level
               (keyword (str "h" heading-level
                             (when block-ref? ".inline")))
               :span.inline)]
    (->elem
     elem
     (merge
      {:data-hl-type (:hl-type properties)}
      (when (and marker
                 (not (string/blank? marker))
                 (not= "nil" marker))
        {:class (str (string/lower-case marker))})
      (when bg-color
        {:style {:background-color bg-color
                 :padding-left 6
                 :padding-right 6
                 :color "#FFFFFF"}
         :class "with-bg-color"}))
     (remove-nils
      (concat
       [(when-not slide? checkbox)
        (when-not slide? marker-switch)
        marker-cp
        priority]
       (if title
         (conj
          (map-inline config title)
          (when (and (util/electron?) (not= block-type :default))
            [:a.prefix-link
             {:on-click #(case block-type
                           ;; pdf annotation
                           :annotation (pdf-assets/open-block-ref! t)
                           (.preventDefault %))}

             [:span.hl-page
              [:strong.forbid-edit (str "P" (or (:hl-page properties) "?"))]
              [:label.blank " "]]

             (when-let [st (and (= :area (keyword (:hl-type properties)))
                                (:hl-stamp properties))]
               (pdf-assets/area-display t st))]))

         [[:span.opacity-50 "Click here to start writing, type '/' to see all the commands."]])
       [tags])))))

(rum/defc span-comma
  []
  [:span ", "])

(rum/defc property-cp
  [config block k v]
  (let [date (and (= k :date) (date/get-locale-string (str v)))]
    [:div
     [:span.page-property-key.font-medium (name k)]
     [:span.mr-1 ":"]
     (cond
       (int? v)
       v

       date
       date

       (coll? v)
       (let [v (->> (remove string/blank? v)
                    (filter string?))
             vals (for [v-item v]
                    (page-cp config {:block/name v-item}))
             elems (interpose (span-comma) vals)]
         (for [elem elems]
           (rum/with-key elem (str (random-uuid)))))

       (and (string? v) (gp-util/wrapped-by-quotes? v))
       (gp-util/unquote-string v)

       :else
       (inline-text config (:block/format block) (str v)))]))

(rum/defc properties-cp
  [config block]
  (let [properties (walk/keywordize-keys (:block/properties block))
        properties-order (:block/properties-order block)
        properties (apply dissoc properties (property/built-in-properties))
        properties-order (remove (property/built-in-properties) properties-order)
        pre-block? (:block/pre-block? block)
        properties (if pre-block?
                     (let [repo (state/get-current-repo)
                           properties (dissoc properties :title :filters)
                           aliases (db/get-page-alias-names repo
                                                            (:block/name (db/pull (:db/id (:block/page block)))))]
                       (if (seq aliases)
                         (if (:alias properties)
                           (update properties :alias (fn [c]
                                                       (util/distinct-by string/lower-case (concat c aliases))))
                           (assoc properties :alias aliases))
                         properties))
                     properties)
        properties-order (if pre-block?
                           (remove #{:title :filters} properties-order)
                           properties-order)
        properties (if (seq properties-order)
                     (map (fn [k] [k (get properties k)]) properties-order)
                     properties)]
    (cond
      (seq properties)
      [:div.block-properties
       {:class (when pre-block? "page-properties")
        :title (if pre-block?
                 "Click to edit this page's properties"
                 "Click to edit this block's properties")}
       (for [[k v] properties]
         (rum/with-key (property-cp config block k v)
           (str (:block/uuid block) "-" k)))]

      (and pre-block? properties)
      [:span.opacity-50 "Properties"]

      :else
      nil)))

(rum/defcs timestamp-cp < rum/reactive
  (rum/local false ::show?)
  (rum/local {} ::pos)
  {:will-unmount (fn [state]
                   (when-let [show? (::show? state)]
                     (reset! show? false))
                   state)}
  [state block typ ast]
  (let [show? (get state ::show?)]
    [:div.flex.flex-col.timestamp
     [:div.text-sm.flex.flex-row
      [:div.opacity-50.font-medium.timestamp-label
       (str typ ": ")]
      [:a.opacity-80.hover:opacity-100
       {:on-mouse-down (fn [e]
                         (util/stop e)
                         (if @show?
                           (do
                             (reset! show? false)
                             (reset! commands/*current-command nil)
                             (state/set-editor-show-date-picker! false)
                             (state/set-timestamp-block! nil))
                           (do
                             (reset! show? true)
                             (reset! commands/*current-command typ)
                             (state/set-editor-show-date-picker! true)
                             (state/set-timestamp-block! {:block block
                                                          :typ typ
                                                          :show? show?}))))}
       [:span.time-start "<"] [:time (repeated/timestamp->text ast)] [:span.time-stop ">"]]]
     (when (true? @show?)
       (let [ts (repeated/timestamp->map ast)]
         [:div.my-4
          (datetime-comp/date-picker nil nil ts)]))]))

(defn- target-forbidden-edit?
  [target]
  (or
   (dom/has-class? target "forbid-edit")
   (dom/has-class? target "bullet")
   (dom/has-class? target "logbook")
   (util/link? target)
   (util/time? target)
   (util/input? target)
   (util/audio? target)
   (util/video? target)
   (util/details-or-summary? target)
   (and (util/sup? target)
        (dom/has-class? target "fn"))
   (dom/has-class? target "image-resize")))

(defn- block-content-on-mouse-down
  [e block block-id _content edit-input-id]
  (.stopPropagation e)
  (let [target (gobj/get e "target")
        button (gobj/get e "buttons")
        shift? (gobj/get e "shiftKey")
        meta? (util/meta-key? e)]
    (if (and meta? (not (state/get-edit-input-id)))
      (do
        (util/stop e)
        (state/conj-selection-block! (gdom/getElement block-id) :down))
      (when (contains? #{1 0} button)
        (when-not (target-forbidden-edit? target)
          (if (and shift? (state/get-selection-start-block))
            (editor-handler/highlight-selection-area! block-id)
            (do
              (editor-handler/clear-selection!)
              (editor-handler/unhighlight-blocks!)
              (let [f #(let [block (or (db/pull [:block/uuid (:block/uuid block)]) block)
                             cursor-range (util/caret-range (gdom/getElement block-id))
                             {:block/keys [content format]} block
                             content (->> content
                                          (property/remove-built-in-properties format)
                                          (drawer/remove-logbook))]
                         ;; save current editing block
                         (let [{:keys [value] :as state} (editor-handler/get-state)]
                           (editor-handler/save-block! state value))
                         (state/set-editing!
                          edit-input-id
                          content
                          block
                          cursor-range
                          false))]
                ;; wait a while for the value of the caret range
                (if (util/ios?)
                  (f)
                  (js/setTimeout f 5))

                (when block-id (state/set-selection-start-block! block-id))))))))))

(rum/defc dnd-separator-wrapper < rum/reactive
  [block block-id slide? top? block-content?]
  (let [dragging? (rum/react *dragging?)
        drag-to-block (rum/react *drag-to-block)]
    (when (and
           (= block-id drag-to-block)
           dragging?
           (not slide?)
           (not (:block/pre-block? block)))
      (let [move-to (rum/react *move-to)]
        (when-not
         (or (and top? (not= move-to :top))
             (and (not top?) (= move-to :top))
             (and block-content? (not= move-to :nested))
             (and (not block-content?)
                  (seq (:block/children block))
                  (= move-to :nested)))
          (dnd-separator move-to block-content?))))))

(defn clock-summary-cp
  [block body]
  (when (and (state/enable-timetracking?)
             (or (= (:block/marker block) "DONE")
                 (contains? #{"TODO" "LATER"} (:block/marker block))))
    (let [summary (clock/clock-summary body true)]
      (when (and summary
                 (not= summary "0m")
                 (not (string/blank? summary)))
        [:div {:style {:max-width 100}}
         (ui/tippy {:html        (fn []
                                   (when-let [logbook (drawer/get-logbook body)]
                                     (let [clocks (->> (last logbook)
                                                       (filter #(string/starts-with? % "CLOCK:"))
                                                       (remove string/blank?))]
                                       [:div.p-4
                                        [:div.font-bold.mb-2 "LOGBOOK:"]
                                        [:ul
                                         (for [clock (take 10 (reverse clocks))]
                                           [:li clock])]])))
                    :interactive true
                    :in-editor?  true
                    :delay       [1000, 100]}
                   [:div.text-sm.time-spent.ml-1 {:style {:padding-top 3}}
                    [:a.fade-link
                     summary]])]))))

(rum/defc block-content < rum/reactive
  [config {:block/keys [uuid content children properties scheduled deadline format pre-block?] :as block} edit-input-id block-id slide?]
  (let [{:block/keys [title body] :as block} (if (:block/title block) block
                                                 (merge block (block/parse-title-and-body uuid format pre-block? content)))
        collapsed? (util/collapsed? block)
        block-ref? (:block-ref? config)
        block-ref-with-title? (and block-ref? (seq title))
        block-type (or (:ls-type properties) :default)
        content (if (string? content) (string/trim content) "")
        mouse-down-key (if (util/ios?)
                         :on-click
                         :on-mouse-down ; TODO: it seems that Safari doesn't work well with on-mouse-down
                         )
        attrs (cond->
               {:blockid       (str uuid)
                :data-type (name block-type)
                :style {:width "100%"}}
                (not block-ref?)
                (assoc mouse-down-key (fn [e]
                                        (block-content-on-mouse-down e block block-id content edit-input-id))))]
    [:div.block-content.inline
     (cond-> {:id (str "block-content-" uuid)
              :on-mouse-up (fn [e]
                             (when (and
                                    (state/in-selection-mode?)
                                    (not (string/includes? content "```"))
                                    (not (gobj/get e "shiftKey"))
                                    (not (util/meta-key? e)))
                               ;; clear highlighted text
                               (util/clear-selection!)))}
       (not slide?)
       (merge attrs))
     
     [:<>
      [:div.flex.flex-row.justify-between
       [:div.flex-1
        (cond
          (seq title)
          (build-block-title config block)

          :else
          nil)]

       (clock-summary-cp block body)]

      (when (seq children)
        (dnd-separator-wrapper block block-id slide? false true))

      (when deadline
        (when-let [deadline-ast (block-handler/get-deadline-ast block)]
          (timestamp-cp block "DEADLINE" deadline-ast)))

      (when scheduled
        (when-let [scheduled-ast (block-handler/get-scheduled-ast block)]
          (timestamp-cp block "SCHEDULED" scheduled-ast)))

      (when (and (seq properties)
                 (let [hidden? (property/properties-built-in? properties)]
                   (not hidden?))
                 (not (and block-ref? (or (seq title) (seq body))))
                 (not (:slide? config)))
        (properties-cp config block))

      (when (and (not block-ref-with-title?) (seq body))
        [:div.block-body {:style {:display (if (and collapsed? (seq title)) "none" "")}}
         ;; TODO: consistent id instead of the idx (since it could be changed later)
         (let [body (block/trim-break-lines! (:block/body block))]
           (for [[idx child] (medley/indexed body)]
             (when-let [block (markup-element-cp config child)]
               (rum/with-key (block-child block)
                 (str uuid "-" idx)))))])

      (case (:block/warning block)
        :multiple-blocks
        [:p.warning.text-sm "Full content is not displayed, Logseq doesn't support multiple unordered lists or headings in a block."]
        nil)]]))

(rum/defc block-refs-count < rum/static
  [block *hide-block-refs?]
  (let [block-refs-count (count (:block/_refs block))]
    (when (> block-refs-count 0)
      [:div
       [:a.open-block-ref-link.bg-base-2.text-sm.ml-2.fade-link
        {:title "Open block references"
         :style {:margin-top -1}
         :on-click (fn [e]
                     (if (gobj/get e "shiftKey")
                       (state/sidebar-add-block!
                        (state/get-current-repo)
                        (:db/id block)
                        :block-ref)
                       (swap! *hide-block-refs? not)))}
        block-refs-count]])))

(rum/defc block-left-menu < rum/reactive
  [_config {:block/keys [uuid] :as _block}]
  [:div.block-left-menu.flex.bg-base-2.rounded-r-md.mr-1
   [:div.commands-button.w-0.rounded-r-md
    {:id (str "block-left-menu-" uuid)}
    [:div.indent (ui/icon "indent-increase" {:style {:fontSize 16}})]]])

(rum/defc block-right-menu < rum/reactive
  [_config {:block/keys [uuid] :as _block}]
  [:div.block-right-menu.flex.bg-base-2.rounded-md.ml-1
   [:div.commands-button.w-0.flex.flew-col.rounded-md
    {:id (str "block-right-menu-" uuid)}
    [:div.more (ui/icon "dots-circle-horizontal" {:style {:fontSize 16}})]
    [:div.outdent (ui/icon "indent-decrease" {:style {:fontSize 16}})]]])

(rum/defcs block-content-or-editor < rum/reactive
  (rum/local true :hide-block-refs?)
  [state config {:block/keys [uuid format] :as block} edit-input-id block-id heading-level edit?]
  (let [*hide-block-refs? (get state :hide-block-refs?)
        editor-box (get config :editor-box)
        editor-id (str "editor-" edit-input-id)
        slide? (:slide? config)
        trimmed-content (string/trim (:block/content block))
        block-reference-only? (and (string/starts-with? trimmed-content "((")
                                   (re-find (re-pattern util/uuid-pattern) trimmed-content)
                                   (string/ends-with? trimmed-content "))"))]
    (if (and edit? editor-box)
      [:div.editor-wrapper {:id editor-id}
       (ui/catch-error
        (ui/block-error "Something wrong in the editor" {})
        (editor-box {:block block
                     :block-id uuid
                     :block-parent-id block-id
                     :format format
                     :heading-level heading-level
                     :on-hide (fn [value event]
                                (when (= event :esc)
                                  (editor-handler/save-block! (editor-handler/get-state) value)
                                  (let [select? (not (string/includes? value "```"))]
                                    (editor-handler/escape-editing select?))))}
                    edit-input-id
                    config))]
      (let [refs-count (count (:block/_refs block))]
        [:div.flex.flex-col.block-content-wrapper
         [:div.flex.flex-row
          [:div.flex-1.w-full {:style {:display (if (:slide? config) "block" "flex")}}
           (ui/catch-error
            (ui/block-error "Block Render Error:"
                            {:content (:block/content block)
                             :section-attrs
                             {:on-click #(state/set-editing! edit-input-id (:block/content block) block "")}})
            (block-content config block edit-input-id block-id slide?))]
          [:div.flex.flex-row.items-center
           (when (and (:embed? config)
                      (:embed-parent config))
             [:a.opacity-70.hover:opacity-100.svg-small.inline
              {:on-mouse-down (fn [e]
                                (util/stop e)
                                (when-let [block (:embed-parent config)]
                                  (editor-handler/edit-block! block :max (:block/uuid block))))}
              svg/edit])

           (when block-reference-only?
             [:a.opacity-70.hover:opacity-100.svg-small.inline
              {:on-mouse-down (fn [e]
                                (util/stop e)
                                (editor-handler/edit-block! block :max (:block/uuid block)))}
              svg/edit])

           (block-refs-count block *hide-block-refs?)]]

         (when (and (not @*hide-block-refs?) (> refs-count 0))
           (let [refs-cp (state/get-component :block/linked-references)]
             (refs-cp uuid)))]))))

(defn non-dragging?
  [e]
  (and (= (gobj/get e "buttons") 1)
       (not (dom/has-class? (gobj/get e "target") "bullet-container"))
       (not (dom/has-class? (gobj/get e "target") "bullet"))
       (not @*dragging?)))

(rum/defc breadcrumb-fragment
  [config block label opts]
  [:a {:on-mouse-down
       (fn [e]
         (cond
           (gobj/get e "shiftKey")
           (do
             (util/stop e)
             (state/sidebar-add-block!
              (state/get-current-repo)
              (:db/id block)
              :block-ref))

           (util/atom? (:navigating-block opts))
           (do
             (util/stop e)
             (reset! (:navigating-block opts) (:block/uuid block)))

           (some? (:sidebar-key config))
           (do
             (util/stop e)
             (state/sidebar-replace-block!
              (:sidebar-key config)
              [(state/get-current-repo)
               (:db/id block)
               (if (:block/name block) :page :block)]))

           :else
           (route-handler/redirect-to-page! (:block/uuid block))))}
   label])

(rum/defc breadcrumb-separator [] [:span.mx-2.opacity-50 "➤"])

(defn breadcrumb
  [config repo block-id {:keys [show-page? indent? level-limit _navigating-block]
                         :or {show-page? true
                              level-limit 3}
                         :as opts}]
  (let [parents (db/get-block-parents repo block-id (inc level-limit))
        page (db/get-block-page repo block-id)
        page-name (:block/name page)
        page-original-name (:block/original-name page)
        show? (or (seq parents) show-page? page-name)
        parents (if (= page-name (:block/name (first parents)))
                  (rest parents)
                  parents)
        more? (> (count parents) level-limit)
        parents (if more? (take-last level-limit parents) parents)
        config (assoc config :breadcrumb? true)]
    (when show?
      (let [page-name-props (when show-page?
                              [page
                               (page-cp (dissoc config :breadcrumb? true) page)
                               {:block/name (or page-original-name page-name)}])
            parents-props (doall
                           (for [{:block/keys [uuid name content] :as block} parents]
                             (when-not name ; not page
                               (let [{:block/keys [title body]} (block/parse-title-and-body
                                                                 uuid
                                                                 (:block/format block)
                                                                 (:block/pre-block? block)
                                                                 content)
                                     config (assoc config :block/uuid uuid)]
                                 [block
                                  (if (seq title)
                                    (->elem :span (map-inline config title))
                                    (->elem :div (markup-elements-cp config body)))]))))
            breadcrumb (->> (into [] parents-props)
                            (concat [page-name-props] (when more? [:more]))
                            (filterv identity)
                            (map (fn [x] (if (vector? x)
                                           (let [[block label] x]
                                             (breadcrumb-fragment config block label opts))
                                           [:span.opacity-70 "⋯"])))
                            (interpose (breadcrumb-separator)))]
        [:div.breadcrumb.block-parents.flex-row.flex-1
         {:class (when (seq breadcrumb)
                   (str (when-not (:search? config)
                          " my-2")
                        (when indent?
                          " ml-4")))}
         breadcrumb]))))

(defn- block-drag-over
  [event uuid top? block-id *move-to]
  (util/stop event)
  (when-not (dnd-same-block? uuid)
    (let [over-block (gdom/getElement block-id)
          rect (utils/getOffsetRect over-block)
          element-top (gobj/get rect "top")
          element-left (gobj/get rect "left")
          x-offset (- (.. event -pageX) element-left)
          cursor-top (gobj/get event "clientY")
          move-to-value (cond
                          (and top? (<= (js/Math.abs (- cursor-top element-top)) 16))
                          :top

                          (> x-offset 50)
                          :nested

                          :else
                          :sibling)]
      (reset! *drag-to-block block-id)
      (reset! *move-to move-to-value))))

(defn- block-drag-leave
  [*move-to]
  (reset! *move-to nil))

(defn- block-drop
  [event uuid target-block *move-to]
  (util/stop event)
  (when-not (dnd-same-block? uuid)
    (let [block-uuids (state/get-selection-block-ids)
          lookup-refs (map (fn [id] [:block/uuid id]) block-uuids)
          selected (db/pull-many (state/get-current-repo) '[*] lookup-refs)
          blocks (if (seq selected) selected [@*dragging-block])]
      (dnd/move-blocks event blocks target-block @*move-to)))
  (reset! *dragging? false)
  (reset! *dragging-block nil)
  (reset! *drag-to-block nil)
  (reset! *move-to nil)
  (editor-handler/unhighlight-blocks!))

(defn- block-drag-end
  [_event *move-to]
  (reset! *dragging? false)
  (reset! *dragging-block nil)
  (reset! *drag-to-block nil)
  (reset! *move-to nil)
  (editor-handler/unhighlight-blocks!))

(defn- block-mouse-over
  [uuid e *control-show? block-id doc-mode?]
  (when-not @*dragging?
    (util/stop e)
    (when (or
           (model/block-collapsed? uuid)
           (editor-handler/collapsable? uuid {:semantic? true}))
      (reset! *control-show? true))
    (when-let [parent (gdom/getElement block-id)]
      (let [node (.querySelector parent ".bullet-container")]
        (when doc-mode?
          (dom/remove-class! node "hide-inner-bullet"))))
    (when (and
           (state/in-selection-mode?)
           (non-dragging? e))
      (util/stop e)
      (editor-handler/highlight-selection-area! block-id))))

(defn- block-mouse-leave
  [e *control-show? block-id doc-mode?]
  (util/stop e)
  (reset! *control-show? false)
  (when doc-mode?
    (when-let [parent (gdom/getElement block-id)]
      (when-let [node (.querySelector parent ".bullet-container")]
        (dom/add-class! node "hide-inner-bullet"))))
  (when (and (non-dragging? e)
             (not @*resizing-image?))
    (state/into-selection-mode!)))

(defn- on-drag-and-mouse-attrs
  [block uuid top? block-id *move-to]
  {:on-drag-over (fn [event]
                   (block-drag-over event uuid top? block-id *move-to))
   :on-drag-leave (fn [_event]
                    (block-drag-leave *move-to))
   :on-drop (fn [event]
              (block-drop event uuid block *move-to))
   :on-drag-end (fn [event]
                  (block-drag-end event *move-to))})

(defn- build-refs-data-value
  [refs]
  (let [refs (model/get-page-names-by-ids
              (->> (map :db/id refs)
                   (remove nil?)))]
    (text-util/build-data-value refs)))

(defn- get-children-refs
  [children]
  (let [refs (atom [])]
    (walk/postwalk
     (fn [m]
       (when (and (map? m) (:block/refs m))
         (swap! refs concat (:block/refs m)))
       m)
     children)
    (distinct @refs)))

(defn- root-block?
  [config block]
  (and (:block? config)
       (util/collapsed? block)
       (= (:id config)
          (str (:block/uuid block)))))

(rum/defc ^:large-vars/cleanup-todo block-container-inner < rum/reactive db-mixins/query
  [state repo config block]
  (let [ref? (:ref? config)
        custom-query? (boolean (:custom-query? config))
        ref-or-custom-query? (or ref? custom-query?)
        *navigating-block (get state ::navigating-block)
        navigating-block (rum/react *navigating-block)
        navigated? (and (not= (:block/uuid block) navigating-block) navigating-block)
        block (if navigated?
                (let [block (db/pull [:block/uuid navigating-block])
                      blocks (db/get-paginated-blocks repo (:db/id block)
                                                      {:scoped-block-id (:db/id block)})
                      tree (tree/blocks->vec-tree blocks (:block/uuid (first blocks)))]
                  (first tree))
                block)
        {:block/keys [uuid children pre-block? top? refs heading-level level type format content]} block
        config (if navigated? (assoc config :id (str navigating-block)) config)
        block (merge block (block/parse-title-and-body uuid format pre-block? content))
        blocks-container-id (:blocks-container-id config)
        config (update config :block merge block)
        ;; Each block might have multiple queries, but we store only the first query's result
        config (if (nil? (:query-result config))
                 (assoc config :query-result (atom nil))
                 config)
        heading? (or (= type :heading) (and heading-level (<= heading-level 6)))
        *control-show? (get state ::control-show?)
        db-collapsed? (util/collapsed? block)
        collapsed? (cond
                     (or ref-or-custom-query? (root-block? config block))
                     (state/sub-collapsed uuid)

                     :else
                     db-collapsed?)
        children (if (and ref-or-custom-query?
                          (not collapsed?))
                   (map
                     (fn [b] (assoc b
                                    :block/level (inc (:block/level block))))
                     (model/sub-block-direct-children repo uuid))
                   children)
        breadcrumb-show? (:breadcrumb-show? config)
        *show-left-menu? (::show-block-left-menu? state)
        *show-right-menu? (::show-block-right-menu? state)
        slide? (boolean (:slide? config))
        doc-mode? (:document/mode? config)
        embed? (:embed? config)
        reference? (:reference? config)
        block-id (str "ls-block-" blocks-container-id "-" uuid)
        has-child? (first (:block/_parent (db/entity (:db/id block))))
        attrs (on-drag-and-mouse-attrs block uuid top? block-id *move-to)
        children-refs (get-children-refs children)
        data-refs (build-refs-data-value children-refs)
        data-refs-self (build-refs-data-value refs)
        edit-input-id (str "edit-block-" blocks-container-id "-" uuid)
        edit? (state/sub [:editor/editing? edit-input-id])
        card? (string/includes? data-refs-self "\"card\"")
        review-cards? (:review-cards? config)]
    [:div.ls-block
     (cond->
       {:id block-id
        :data-refs data-refs
        :data-refs-self data-refs-self
        :data-collapsed (and collapsed? has-child?)
        :class (str uuid
                    (when pre-block? " pre-block")
                    (when (and card? (not review-cards?)) " shadow-xl")
                    (when (:ui/selected? block) " selected noselect"))
        :blockid (str uuid)
        :haschild (str has-child?)}

       level
       (assoc :level level)

       (not slide?)
       (merge attrs)

       (or reference? embed?)
       (assoc :data-transclude true)

       embed?
       (assoc :data-embed true)

       custom-query?
       (assoc :data-query true))

     (when (and ref? breadcrumb-show?)
       (breadcrumb config repo uuid {:show-page? false
                                     :indent? true
                                     :navigating-block *navigating-block}))

     ;; only render this for the first block in each container
     (when top?
       (dnd-separator-wrapper block block-id slide? true false))

     [:div.flex.flex-row.pr-2
      {:class (if (and heading? (seq (:block/title block))) "items-baseline" "")
       :on-touch-start block-handler/on-touch-start
       :on-touch-move (fn [event]
                        (block-handler/on-touch-move event block uuid *show-left-menu? *show-right-menu?))
       :on-touch-end (fn [event]
                       (block-handler/on-touch-end event block uuid *show-left-menu? *show-right-menu?))
       :on-touch-cancel block-handler/on-touch-cancel 
       :on-mouse-over (fn [e]
                        (block-mouse-over uuid e *control-show? block-id doc-mode?))
       :on-mouse-leave (fn [e]
                         (block-mouse-leave e *control-show? block-id doc-mode?))}
      (when (not slide?)
        (block-control config block uuid block-id collapsed? *control-show? edit?))
      
      (when @*show-left-menu?
        (block-left-menu config block))
      (block-content-or-editor config block edit-input-id block-id heading-level edit?)
      (when @*show-right-menu?
        (block-right-menu config block))]

     (block-children config children collapsed?)

     (dnd-separator-wrapper block block-id slide? false false)]))

(rum/defcs block-container < rum/reactive
  (rum/local false ::show-block-left-menu?) 
  (rum/local false ::show-block-right-menu?)
  {:init (fn [state]
           (let [[config block] (:rum/args state)
                 block-id (:block/uuid block)]
             (cond
               (root-block? config block)
               (state/set-collapsed-block! block-id false)

               (or (:ref? config) (:custom-query? config))
               (state/set-collapsed-block! block-id
                                           (editor-handler/block-default-collapsed? block config))

               :else
               nil)
             (assoc state
                    ::control-show? (atom false)
                    ::navigating-block (atom (:block/uuid block)))))
   :should-update (fn [old-state new-state]
                    (let [compare-keys [:block/uuid :block/content :block/parent :block/collapsed?
                                        :block/properties :block/left :block/children :block/_refs :ui/selected?]
                          config-compare-keys [:show-cloze?]
                          b1 (second (:rum/args old-state))
                          b2 (second (:rum/args new-state))
                          result (or
                                  (not= (select-keys b1 compare-keys)
                                        (select-keys b2 compare-keys))
                                  (not= (select-keys (first (:rum/args old-state)) config-compare-keys)
                                        (select-keys (first (:rum/args new-state)) config-compare-keys)))]
                      (boolean result)))}
  [state config block]
  (let [repo (state/get-current-repo)
        ref? (:ref? config)
        custom-query? (boolean (:custom-query? config))]
    (if (and ref? (not custom-query?) (not (:ref-query-child? config)))
      (ui/lazy-visible
       (fn []
         (block-container-inner state repo config block))
       nil
       {})
      (block-container-inner state repo config block))))

(defn divide-lists
  [[f & l]]
  (loop [l l
         ordered? (:ordered f)
         result [[f]]]
    (if (seq l)
      (let [cur (first l)
            cur-ordered? (:ordered cur)]
        (if (= ordered? cur-ordered?)
          (recur
           (rest l)
           cur-ordered?
           (update result (dec (count result)) conj cur))
          (recur
           (rest l)
           cur-ordered?
           (conj result [cur]))))
      result)))

(defn list-element
  [l]
  (match l
    [l1 & _tl]
    (let [{:keys [ordered name]} l1]
      (cond
        (seq name)
        :dl
        ordered
        :ol
        :else
        :ul))

    :else
    :ul))

(defn list-item
  [config {:keys [name content checkbox items number] :as _list}]
  (let [content (when-not (empty? content)
                  (match content
                    [["Paragraph" i] & rest]
                    (vec-cat
                     (map-inline config i)
                     (markup-elements-cp config rest))
                    :else
                    (markup-elements-cp config content)))
        checked? (some? checkbox)
        items (when (seq items)
                (->elem
                 (list-element items)
                 (for [item items]
                   (list-item config item))))]
    (cond
      (seq name)
      [:dl {:checked checked?}
       [:dt (map-inline config name)]
       (->elem :dd
               (vec-cat content [items]))]

      :else
      (if (nil? checkbox)
        (->elem
         :li
         (cond->
          {:checked checked?}
           number
           (assoc :value number))
         (vec-cat
          [(->elem
            :p
            content)]
          [items]))
        (->elem
         :li
         {:checked checked?}
         (vec-cat
          [(->elem
            :p
            (list-checkbox config checkbox)
            content)]
          [items]))))))

(defn table
  [config {:keys [header groups col_groups]}]
  (let [tr (fn [elm cols]
             (->elem
              :tr
              (mapv (fn [col]
                      (->elem
                       elm
                       {:scope "col"
                        :class "org-left"}
                       (map-inline config col)))
                    cols)))
        tb-col-groups (try
                        (mapv (fn [number]
                                (let [col-elem [:col {:class "org-left"}]]
                                  (->elem
                                   :colgroup
                                   (repeat number col-elem))))
                              col_groups)
                        (catch js/Error _e
                          []))
        head (when header
               [:thead (tr :th header)])
        groups (mapv (fn [group]
                       (->elem
                        :tbody
                        (mapv #(tr :td %) group)))
                     groups)]
    [:div.table-wrapper {:style {:max-width (min 700
                                                 (gobj/get js/window "innerWidth"))}}
     (->elem
      :table
      {:class "table-auto"
       :border 2
       :cell-spacing 0
       :cell-padding 6
       :rules "groups"
       :frame "hsides"}
      (vec-cat
       tb-col-groups
       (cons head groups)))]))

(defn logbook-cp
  [log]
  (let [clocks (filter #(string/starts-with? % "CLOCK:") log)
        clocks (reverse (sort-by str clocks))
        ;; TODO: diplay states change log
        ; states (filter #(not (string/starts-with? % "CLOCK:")) log)
        ]
    (when (seq clocks)
      (let [tr (fn [elm cols] (->elem :tr
                                      (mapv (fn [col] (->elem elm col)) cols)))
            head  [:thead.overflow-x-scroll (tr :th.py-0 ["Type" "Start" "End" "Span"])]
            clock-tbody (->elem
                         :tbody.overflow-scroll.sm:overflow-auto
                         (mapv (fn [clock]
                                 (let [cols (->> (string/split clock #": |--|=>")
                                                 (map string/trim))]
                                   (mapv #(tr :td.py-0 %) [cols])))
                               clocks))]
        [:div.overflow-x-scroll.sm:overflow-auto
         (->elem
          :table.m-0
          {:class "logbook-table"
           :border 0
           :style {:width "max-content"}
           :cell-spacing 15}
          (cons head [clock-tbody]))]))))

(defn map-inline
  [config col]
  (map #(inline config %) col))

(declare ->hiccup)

(defn built-in-custom-query?
  [title]
  (let [repo (state/get-current-repo)
        queries (state/sub [:config repo :default-queries :journals])]
    (when (seq queries)
      (boolean (some #(= % title) (map :title queries))))))

(defn- trigger-custom-query!
  [state]
  (let [[config query] (:rum/args state)
        repo (state/get-current-repo)
        result-atom (atom nil)
        query-atom (if (:dsl-query? config)
                     (let [q (:query query)
                           form (safe-read-string q false)]
                       (cond
                          ;; Searches like 'foo' or 'foo bar' come back as symbols
                         ;; and are meant to go directly to full text search
                         (and (util/electron?) (symbol? form)) ; full-text search
                         (p/let [blocks (search/block-search repo (string/trim (str form)) {:limit 30})]
                           (when (seq blocks)
                             (let [result (db/pull-many (state/get-current-repo) '[*] (map (fn [b] [:block/uuid (uuid (:block/uuid b))]) blocks))]
                               (reset! result-atom result))))

                         (symbol? form)
                         (atom nil)

                         :else
                         (query-dsl/query (state/get-current-repo) q)))
                     (db/custom-query query))
        query-atom (if (instance? Atom query-atom)
                     query-atom
                     result-atom)]
    (assoc state :query-atom query-atom)))

(rum/defcs ^:large-vars/cleanup-todo custom-query* < rum/reactive
  {:will-mount trigger-custom-query!
   :did-mount (fn [state]
                (when-let [query (last (:rum/args state))]
                  (state/add-custom-query-component! query (:rum/react-component state)))
                state)
   :did-remount (fn [_old_state state]
                  (trigger-custom-query! state))
   :will-unmount (fn [state]
                   (when-let [query (last (:rum/args state))]
                     (state/remove-custom-query-component! query)
                     (db/remove-custom-query! (state/get-current-repo) query))
                   state)}
  [state config {:keys [title query view collapsed? children? breadcrumb-show? table-view?] :as q}]
  (let [dsl-query? (:dsl-query? config)
        query-atom (:query-atom state)
        current-block-uuid (or (:block/uuid (:block config))
                               (:block/uuid config))
        current-block (db/entity [:block/uuid current-block-uuid])
        ;; exclude the current one, otherwise it'll loop forever
        remove-blocks (if current-block-uuid [current-block-uuid] nil)
        query-result (and query-atom (rum/react query-atom))
        table? (or table-view?
                   (get-in current-block [:block/properties :query-table])
                   (and (string? query) (string/ends-with? (string/trim query) "table")))
        transformed-query-result (when query-result
                                   (db/custom-query-result-transform query-result remove-blocks q))
        not-grouped-by-page? (or table?
                                 (boolean (:result-transform q))
                                 (and (string? query) (string/includes? query "(by-page false)")))
        result (if (and (:block/uuid (first transformed-query-result)) (not not-grouped-by-page?))
                 (db-utils/group-by-page transformed-query-result)
                 transformed-query-result)
        _ (when-let [query-result (:query-result config)]
            (let [result (remove (fn [b] (some? (get-in b [:block/properties :template]))) result)]
              (reset! query-result result)))
        view-f (and view (sci/eval-string (pr-str view)))
        only-blocks? (:block/uuid (first result))
        blocks-grouped-by-page? (and (seq result)
                                     (not not-grouped-by-page?)
                                     (coll? (first result))
                                     (:block/name (ffirst result))
                                     (:block/uuid (first (second (first result))))
                                     true)
        built-in? (built-in-custom-query? title)
        page-list? (and (seq result)
                        (:block/name (first result)))
        nested-query? (:custom-query? config)]
    (if nested-query?
      [:code (if dsl-query?
               (util/format "{{query %s}}" query)
               "{{query hidden}}")]
      (when-not (and built-in? (empty? result))
        [:div.custom-query.mt-4 (get config :attr {})
         (ui/foldable
          [:div.custom-query-title
           [:span.title-text (cond
                               (vector? title) title
                               (string? title) (inline-text config
                                                            (get-in config [:block :block/format] :markdown)
                                                            title)
                               :else title)]
           [:span.opacity-60.text-sm.ml-2.results-count
            (str (count transformed-query-result) " results")]]
          (fn []
            [:div
             (when (and current-block (not view-f) (nil? table-view?))
               [:div.flex.flex-row.align-items.mt-2 {:on-mouse-down (fn [e] (util/stop e))}
                (when-not page-list?
                  [:div.flex.flex-row
                   [:div.mx-2 [:span.text-sm "Table view"]]
                   [:div {:style {:margin-top 5}}
                    (ui/toggle table?
                               (fn []
                                 (editor-handler/set-block-property! current-block-uuid
                                                                     "query-table"
                                                                     (not table?)))
                               true)]])

                [:a.mx-2.block.fade-link
                 {:on-click (fn []
                              (let [all-keys (query-table/get-keys result page-list?)]
                                (state/pub-event! [:modal/set-query-properties current-block all-keys])))}
                 [:span.table-query-properties
                  [:span.text-sm.mr-1 "Set properties"]
                  svg/settings-sm]]])
             (cond
               (and (seq result) view-f)
               (let [result (try
                              (sci/call-fn view-f result)
                              (catch js/Error error
                                (log/error :custom-view-failed {:error error
                                                                :result result})
                                [:div "Custom view failed: "
                                 (str error)]))]
                 (util/hiccup-keywordize result))

               page-list?
               (query-table/result-table config current-block result {:page? true} map-inline page-cp ->elem inline-text)

               table?
               (query-table/result-table config current-block result {:page? false} map-inline page-cp ->elem inline-text)

               (and (seq result) (or only-blocks? blocks-grouped-by-page?))
               (->hiccup result (cond-> (assoc config
                                               :custom-query? true
                                               :breadcrumb-show? (if (some? breadcrumb-show?)
                                                                   breadcrumb-show?
                                                                   true)
                                               :group-by-page? blocks-grouped-by-page?
                                               :ref? true)
                                  children?
                                  (assoc :ref? true))
                         {:style {:margin-top "0.25rem"
                                  :margin-left "0.25rem"}})

               (seq result)
               (let [result (->>
                             (for [record result]
                               (if (map? record)
                                 (str (util/pp-str record) "\n")
                                 record))
                             (remove nil?))]
                 [:pre result])

               :else
               [:div.text-sm.mt-2.ml-2.font-medium.opacity-50 "Empty"])])
          {:default-collapsed? collapsed?
           :title-trigger? true})]))))

(rum/defc custom-query
  [config q]
  (ui/catch-error
   (ui/block-error "Query Error:" {:content (:query q)})
   (ui/lazy-visible
    (fn [] (custom-query* config q))
    nil
    {})))
(defn admonition
  [config type result]
  (when-let [icon (case (string/lower-case (name type))
                    "note" svg/note
                    "tip" svg/tip
                    "important" svg/important
                    "caution" svg/caution
                    "warning" svg/warning
                    "pinned" svg/pinned
                    nil)]
    [:div.flex.flex-row.admonitionblock.align-items {:class type}
     [:div.pr-4.admonition-icon.flex.flex-col.justify-center
      {:title (string/upper-case type)} (icon)]
     [:div.ml-4.text-lg
      (markup-elements-cp config result)]]))

;; TODO: move to mldoc
;; (defn- convert-md-src-to-custom-block
;;   [item]
;;   (let [{:keys [language options lines] :as options} (second item)
;;         lang (string/lower-case (or language ""))]
;;     (cond
;;       (= lang "quote")
;;       (let [content (string/trim (string/join "\n" lines))]
;;         ["Quote" (first (mldoc/->edn content (gp-mldoc/default-config :markdown)))])

;;       (contains? #{"query" "note" "tip" "important" "caution" "warning" "pinned"} lang)
;;       (let [content (string/trim (string/join "\n" lines))]
;;         ["Custom" lang nil (first (mldoc/->edn content (gp-mldoc/default-config :markdown))) content])

;;       :else
;;       ["Src" options])))

(rum/defc src-cp < rum/static
  [config options html-export?]
  (when options
    (let [{:keys [lines language]} options
          attr (when language
                 {:data-lang language})
          code (apply str lines)]
      (cond
        html-export?
        (highlight/html-export attr code)

        :else
        (let [language (if (contains? #{"edn" "clj" "cljc" "cljs"} language) "clojure" language)]
          (if (:slide? config)
            (highlight/highlight (str (random-uuid))
                                 {:class (str "language-" language)
                                  :data-lang language}
                                 code)
            [:div
             (lazy-editor/editor config (str (d/squuid)) attr code options)
             (let [options (:options options)]
               (when (and (= language "clojure") (contains? (set options) ":results"))
                 (sci/eval-result code)))]))))))

(defn ^:large-vars/cleanup-todo markup-element-cp
  [{:keys [html-export?] :as config} item]
  (let [format (or (:block/format config)
                   :markdown)]
    (try
      (match item
        ["Drawer" name lines]
        (when (or (not= name "logbook")
                  (and
                   (= name "logbook")
                   (state/enable-timetracking?)
                   (or  (get-in (state/get-config) [:logbook/settings :enabled-in-all-blocks])
                        (when (get-in (state/get-config)
                                      [:logbook/settings :enabled-in-timestamped-blocks] true)
                          (or (:block/scheduled (:block config))
                              (:block/deadline (:block config)))))))
          [:div
           [:div.text-sm
            [:div.drawer {:data-drawer-name name}
             (ui/foldable
              [:div.opacity-50.font-medium.logbook
               (util/format ":%s:" (string/upper-case name))]
              [:div.opacity-50.font-medium
               (if (= name "logbook")
                 (logbook-cp lines)
                 (apply str lines))
               [:div ":END:"]]
              {:default-collapsed? true
               :title-trigger? true})]]])

        ["Properties" m]
        [:div.properties
         (for [[k v] (dissoc m :roam_alias :roam_tags)]
           (when (and (not (and (= k :macros) (empty? v))) ; empty macros
                      (not (= k :title))
                      (not (= k :filters)))
             [:div.property
              [:span.font-medium.mr-1 (str (name k) ": ")]
              (if (coll? v)
                (let [vals (for [item v]
                             (if (coll? v)
                               (let [config (when (= k :alias)
                                              (assoc config :block/alias? true))]
                                 (page-cp config {:block/name item}))
                               (inline-text format item)))]
                  (interpose [:span ", "] vals))
                (inline-text format v))]))]

             ;; for file-level property in orgmode: #+key: value
             ;; only display caption. https://orgmode.org/manual/Captions.html.
        ["Directive" key value]
        [:div.file-level-property
         (when (contains? #{"caption"} (string/lower-case key))
           [:span.font-medium
            [:span.font-bold (string/upper-case key)]
            (str ": " value)])]

        ["Paragraph" l]
             ;; TODO: speedup
        (if (util/safe-re-find #"\"Export_Snippet\" \"embed\"" (str l))
          (->elem :div (map-inline config l))
          (->elem :div.is-paragraph (map-inline config l)))

        ["Horizontal_Rule"]
        (when-not (:slide? config)
          [:hr])
        ["Heading" h]
        (block-container config h)
        ["List" l]
        (let [lists (divide-lists l)]
          (if (= 1 (count lists))
            (let [l (first lists)]
              (->elem
               (list-element l)
               (map #(list-item config %) l)))
            [:div.list-group
             (for [l lists]
               (->elem
                (list-element l)
                (map #(list-item config %) l)))]))
        ["Table" t]
        (table config t)
        ["Math" s]
        (if html-export?
          (latex/html-export s true true)
          (latex/latex (str (d/squuid)) s true true))
        ["Example" l]
        [:pre.pre-wrap-white-space
         (join-lines l)]
        ["Quote" l]
        (->elem
         :blockquote
         (markup-elements-cp config l))
        ["Raw_Html" content]
        (when (not html-export?)
          [:div.raw_html {:dangerouslySetInnerHTML
                          {:__html content}}])
        ["Export" "html" _options content]
        (when (not html-export?)
          [:div.export_html {:dangerouslySetInnerHTML
                             {:__html content}}])
        ["Hiccup" content]
        (ui/catch-error
         [:div.warning {:title "Invalid hiccup"}
          content]
         (-> (safe-read-string content)
             (security/remove-javascript-links-in-href)))

        ["Export" "latex" _options content]
        (if html-export?
          (latex/html-export content true false)
          (latex/latex (str (d/squuid)) content true false))

        ["Custom" "query" _options _result content]
        (try
          (let [query (reader/read-string content)]
            (custom-query config query))
          (catch :default e
            (log/error :read-string-error e)
            (ui/block-error "Invalid query:" {:content content})))

        ["Custom" "note" _options result _content]
        (admonition config "note" result)

        ["Custom" "tip" _options result _content]
        (admonition config "tip" result)

        ["Custom" "important" _options result _content]
        (admonition config "important" result)

        ["Custom" "caution" _options result _content]
        (admonition config "caution" result)

        ["Custom" "warning" _options result _content]
        (admonition config "warning" result)

        ["Custom" "pinned" _options result _content]
        (admonition config "pinned" result)

        ["Custom" "center" _options l _content]
        (->elem
         :div.text-center
         (markup-elements-cp config l))

        ["Custom" name _options l _content]
        (->elem
         :div
         {:class name}
         (markup-elements-cp config l))

        ["Latex_Fragment" l]
        [:p.latex-fragment
         (inline config ["Latex_Fragment" l])]

        ["Latex_Environment" name option content]
        (let [content (latex-environment-content name option content)]
          (if html-export?
            (latex/html-export content true true)
            (latex/latex (str (d/squuid)) content true true)))

        ["Displayed_Math" content]
        (if html-export?
          (latex/html-export content true true)
          (latex/latex (str (d/squuid)) content true true))

        ["Footnote_Definition" name definition]
        (let [id (util/url-encode name)]
          [:div.footdef
           [:div.footpara
            (conj
             (markup-element-cp config ["Paragraph" definition])
             [:a.ml-1 {:id (str "fn." id)
                       :style {:font-size 14}
                       :class "footnum"
                       :on-click #(route-handler/jump-to-anchor! (str "fnr." id))}
              [:sup.fn (str name "↩︎")]])]])

        ["Src" options]
        [:div.cp__fenced-code-block
         (if-let [opts (plugin-handler/hook-fenced-code-by-type (util/safe-lower-case (:language options)))]
           (plugins/hook-ui-fenced-code (string/join "" (:lines options)) opts)
           (src-cp config options html-export?))]

        :else
        "")
      (catch js/Error e
        (println "Convert to html failed, error: " e)
        ""))))

(defn markup-elements-cp
  [config col]
  (map #(markup-element-cp config %) col))

(defn- block-item
  [config blocks idx item]
  (let [item (->
              (dissoc item :block/meta)
              (assoc :block/top? (zero? idx)
                     :block/bottom? (= (count blocks) (inc idx))))
        config (assoc config :block/uuid (:block/uuid item))]
    (rum/with-key (block-container config item)
      (str (:block/uuid item)))))

(defn- block-list
  [config blocks]
  (for [[idx item] (medley/indexed blocks)]
    (block-item config blocks idx item)))

(defn- custom-query-or-ref?
  [config]
  (let [ref? (:ref? config)
        custom-query? (:custom-query? config)]
    (or custom-query? ref?)))

(defn- load-more-blocks!
  [config flat-blocks]
  (when-let [db-id (:db/id config)]
    (let [last-block-id (:db/id (last flat-blocks))]
      (block-handler/load-more! db-id last-block-id))))

(rum/defcs lazy-blocks < rum/reactive
  {:init (fn [state]
           (assoc state ::id (str (random-uuid))))}
  [state config flat-blocks blocks->vec-tree]
  (let [db-id (:db/id config)
        selected-blocks (set (state/get-selection-block-ids))
        flat-blocks (if (seq selected-blocks)
                      (map (fn [b]
                             (assoc b :ui/selected? (contains? selected-blocks (:block/uuid b)))) flat-blocks)
                      flat-blocks)
        blocks (blocks->vec-tree flat-blocks)]
    (if-not db-id
      (block-list config blocks)
      (let [bottom-reached (fn []
                             ;; To prevent scrolling after inserting new blocks
                             (when (> (- (util/time-ms) (:start-time config)) 100)
                               (load-more-blocks! config flat-blocks)))
            has-more? (and
                       (>= (count flat-blocks) model/initial-blocks-length)
                       (some? (model/get-next-open-block (db/get-db) (last flat-blocks) db-id)))
            dom-id (str "lazy-blocks-" (::id state))]
        [:div {:id dom-id}
         (ui/infinite-list
          "main-content-container"
          (block-list config blocks)
          {:on-load bottom-reached
           :bottom-reached (fn []
                             (when-let [node (gdom/getElement dom-id)]
                               (ui/bottom-reached? node 1000)))
           :has-more has-more?
           :more (if (or (:preview? config) (:sidebar? config))
                   "More"
                   (ui/loading "Loading"))})]))))

(rum/defcs blocks-container <
  {:init (fn [state]
           (assoc state
                  ::init-blocks-container-id (atom nil)))}
  [state blocks config]
  (let [*init-blocks-container-id (::init-blocks-container-id state)
        blocks-container-id (if @*init-blocks-container-id
                              @*init-blocks-container-id
                              (let [id' (swap! *blocks-container-id inc)]
                                (reset! *init-blocks-container-id id')
                                id'))
        config (assoc config :blocks-container-id blocks-container-id)
        doc-mode? (:document/mode? config)]
    (when (seq blocks)
      (let [blocks->vec-tree #(if (custom-query-or-ref? config) % (tree/blocks->vec-tree % (:id config)))
            flat-blocks (vec blocks)
            config (assoc config :start-time (util/time-ms))]
        [:div.blocks-container.flex-1
         {:class (when doc-mode? "document-mode")}
         (lazy-blocks config flat-blocks blocks->vec-tree)]))))

(rum/defcs breadcrumb-with-container < rum/reactive
  {:init (fn [state]
           (let [first-block (ffirst (:rum/args state))]
             (assoc state
                    ::initial-block    first-block
                    ::navigating-block (atom (:block/uuid first-block)))))}
  [state blocks config]
  (let [repo (state/get-current-repo)
        *navigating-block (::navigating-block state)
        navigating-block (rum/react *navigating-block)
        navigating-block-entity (db/entity [:block/uuid navigating-block])
        navigated? (and
                    navigating-block
                    (not= (:db/id (:block/parent (::initial-block state)))
                          (:db/id (:block/parent navigating-block-entity))))
        blocks (if navigated?
                 (let [block navigating-block-entity]
                   (db/get-paginated-blocks repo (:db/id block)
                                            {:scoped-block-id (:db/id block)}))
                 blocks)]
    [:div
     (when (:breadcrumb-show? config)
       (breadcrumb config (state/get-current-repo) navigating-block
                   {:show-page? false
                    :navigating-block *navigating-block}))
     (blocks-container blocks (assoc config
                                     :breadcrumb-show? false
                                     :navigating-block *navigating-block))]))

;; headers to hiccup
(defn ->hiccup
  [blocks config option]
  [:div.content
   (cond-> option
     (:document/mode? config) (assoc :class "doc-mode"))
   (cond
     (and (:custom-query? config)
          (:group-by-page? config))
     [:div.flex.flex-col
      (let [blocks (sort-by (comp :block/journal-day first) > blocks)]
        (for [[page blocks] blocks]
          (let [alias? (:block/alias? page)
                page (db/entity (:db/id page))
                parent-blocks (group-by :block/parent blocks)]
            [:div.my-2 (cond-> {:key (str "page-" (:db/id page))}
                         (:ref? config)
                         (assoc :class "color-level px-2 sm:px-7 py-2 rounded"))
             (ui/foldable
              [:div
               (page-cp config page)
               (when alias? [:span.text-sm.font-medium.opacity-50 " Alias"])]
              (for [[_parent blocks] parent-blocks]
                (breadcrumb-with-container blocks config))
              {})])))]

     (and (:group-by-page? config)
          (vector? (first blocks)))
     [:div.flex.flex-col
      (let [blocks (sort-by (comp :block/journal-day first) > blocks)]
        (for [[page blocks] blocks]
          (let [alias? (:block/alias? page)
                page (db/entity (:db/id page))]
            [:div.my-2 (cond-> {:key (str "page-" (:db/id page))}
                         (:ref? config)
                         (assoc :class "color-level px-2 sm:px-7 py-2 rounded"))
             (ui/foldable
              [:div
               (page-cp config page)
               (when alias? [:span.text-sm.font-medium.opacity-50 " Alias"])]
              (blocks-container blocks config)
              {})])))]

     :else
     (blocks-container blocks config))])<|MERGE_RESOLUTION|>--- conflicted
+++ resolved
@@ -53,11 +53,8 @@
             [frontend.util :as util]
             [frontend.util.clock :as clock]
             [frontend.util.drawer :as drawer]
-<<<<<<< HEAD
             [frontend.util.text :as text-util]
-=======
             [frontend.util.property :as property]
->>>>>>> 1363ca13
             [logseq.graph-parser.config :as gp-config]
             [logseq.graph-parser.util :as gp-util]
             [logseq.graph-parser.mldoc :as gp-mldoc]
@@ -2027,7 +2024,7 @@
                                (util/clear-selection!)))}
        (not slide?)
        (merge attrs))
-     
+
      [:<>
       [:div.flex.flex-row.justify-between
        [:div.flex-1
@@ -2470,14 +2467,14 @@
                         (block-handler/on-touch-move event block uuid *show-left-menu? *show-right-menu?))
        :on-touch-end (fn [event]
                        (block-handler/on-touch-end event block uuid *show-left-menu? *show-right-menu?))
-       :on-touch-cancel block-handler/on-touch-cancel 
+       :on-touch-cancel block-handler/on-touch-cancel
        :on-mouse-over (fn [e]
                         (block-mouse-over uuid e *control-show? block-id doc-mode?))
        :on-mouse-leave (fn [e]
                          (block-mouse-leave e *control-show? block-id doc-mode?))}
       (when (not slide?)
         (block-control config block uuid block-id collapsed? *control-show? edit?))
-      
+
       (when @*show-left-menu?
         (block-left-menu config block))
       (block-content-or-editor config block edit-input-id block-id heading-level edit?)
@@ -2489,7 +2486,7 @@
      (dnd-separator-wrapper block block-id slide? false false)]))
 
 (rum/defcs block-container < rum/reactive
-  (rum/local false ::show-block-left-menu?) 
+  (rum/local false ::show-block-left-menu?)
   (rum/local false ::show-block-right-menu?)
   {:init (fn [state]
            (let [[config block] (:rum/args state)
