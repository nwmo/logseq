--- conflicted
+++ resolved
@@ -1964,12 +1964,7 @@
                        (state/sidebar-add-block!
                         (state/get-current-repo)
                         (:db/id block)
-<<<<<<< HEAD
-                        :block-ref
-                        {:block block})
-=======
                         :block-ref)
->>>>>>> 72ea53a2
                        (swap! *hide-block-refs? not)))}
         block-refs-count]])))
 
