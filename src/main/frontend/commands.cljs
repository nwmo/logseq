--- conflicted
+++ resolved
@@ -247,11 +247,8 @@
     ;; advanced
 
     [["Query" [[:editor/input "{{query }}" {:backward-pos 2}]] "Create a DataScript query"]
-<<<<<<< HEAD
      ["Zotero" zotero-steps "Import Zotero journal article"]
-=======
      ["Query table function" [[:editor/input "{{function }}" {:backward-pos 2}]] "Create a query table function"]
->>>>>>> b3931bed
      ["Calculator" [[:editor/input "```calc\n\n```" {:backward-pos 4}]
                     [:codemirror/focus]] "Insert a calculator"]
      ["Draw" (fn []
