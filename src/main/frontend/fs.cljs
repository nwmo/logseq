--- conflicted
+++ resolved
@@ -2,12 +2,6 @@
   (:require [frontend.util :as util :refer-macros [profile]]
             [frontend.config :as config]
             [clojure.string :as string]
-<<<<<<< HEAD
-=======
-            [frontend.idb :as idb]
-            [frontend.db :as db]
-            [frontend.encrypt :as e]
->>>>>>> 3e7543db
             [promesa.core :as p]
             [lambdaisland.glogi :as log]
             [frontend.fs.protocol :as protocol]
@@ -16,7 +10,8 @@
             [frontend.fs.node :as node]
             [frontend.db :as db]
             [cljs-bean.core :as bean]
-            [frontend.state :as state]))
+            [frontend.state :as state]
+            [frontend.encrypt :as encrypt]))
 
 (defonce nfs-record (nfs/->Nfs))
 (defonce bfs-record (bfs/->Bfs))
@@ -63,139 +58,27 @@
   (protocol/rmdir! (get-fs dir) dir))
 
 (defn read-file
-<<<<<<< HEAD
   [dir path]
-  (protocol/read-file (get-fs dir) dir path))
+  (p/chain (protocol/read-file (get-fs dir) dir path)
+           encrypt/decrypt))
 
 (defn write-file!
   [repo dir path content opts]
-  (->
-   (do
-     (protocol/write-file! (get-fs dir) repo dir path content opts)
-     (db/set-file-last-modified-at! repo (config/get-file-path repo path) (js/Date.)))
-   (p/catch (fn [error]
-              (log/error :file/write-failed? {:dir dir
-                                              :path path
-                                              :error error})
-              ;; Disable this temporarily
-              ;; (js/alert "Current file can't be saved! Please copy its content to your local file system and click the refresh button.")
-))))
+  (when content
+    (let [content (encrypt/encrypt content)]
+      (->
+       (do
+         (protocol/write-file! (get-fs dir) repo dir path content opts)
+         (db/set-file-last-modified-at! repo (config/get-file-path repo path) (js/Date.)))
+       (p/catch (fn [error]
+                  (log/error :file/write-failed? {:dir dir
+                                                  :path path
+                                                  :error error})
+                  ;; Disable this temporarily
+                  ;; (js/alert "Current file can't be saved! Please copy its content to your local file system and click the refresh button.")
+))))))
 
 (defn rename!
-=======
-  ([dir path]
-   (read-file dir path (clj->js {:encoding "utf8"})))
-  ([dir path option]
-   (p/chain
-    (cond
-      (local-db? dir)
-      (let [handle-path (str "handle" dir "/" path)]
-        (p/let [handle (idb/get-item handle-path)
-                local-file (and handle (.getFile handle))]
-          (and local-file (.text local-file))))
-
-      :else
-      (js/window.pfs.readFile (str dir "/" path) option))
-    e/decrypt)))
-
-(defn nfs-saved-handler
-  [repo path file]
-  (when-let [last-modified (gobj/get file "lastModified")]
-    ;; TODO: extract
-    (let [path (if (= \/ (first path))
-                 (subs path 1)
-                 path)]
-      (db/set-file-last-modified-at! repo path last-modified))))
-
-(defn write-file
-  ([repo dir path content]
-   (write-file repo dir path content nil))
-  ([repo dir path content {:keys [old-content last-modified-at]}]
-   (let [content (e/encrypt repo content)]
-     (->
-      (cond
-        (local-db? dir)
-        (let [parts (string/split path "/")
-              basename (last parts)
-              sub-dir (->> (butlast parts)
-                           (remove string/blank?)
-                           (string/join "/"))
-              sub-dir-handle-path (str "handle/"
-                                       (subs dir 1)
-                                       (if sub-dir
-                                         (str "/" sub-dir)))
-              handle-path (if (= "/" (last sub-dir-handle-path))
-                            (subs sub-dir-handle-path 0 (dec (count sub-dir-handle-path)))
-                            sub-dir-handle-path)
-              basename-handle-path (str handle-path "/" basename)]
-          (p/let [file-handle (idb/get-item basename-handle-path)]
-            (when file-handle
-              (add-nfs-file-handle! basename-handle-path file-handle))
-            (if file-handle
-              (p/let [local-file (.getFile file-handle)
-                      local-content (.text local-file)
-                      local-last-modified-at (gobj/get local-file "lastModified")
-                      current-time (util/time-ms)
-                      new? (> current-time local-last-modified-at)
-                      new-created? (nil? last-modified-at)
-                      not-changed? (= last-modified-at local-last-modified-at)
-                      format (-> (util/get-file-ext path)
-                                 (config/get-file-format))
-                      pending-writes (state/get-write-chan-length)]
-              ;; (println {:last-modified-at last-modified-at
-              ;;           :local-last-modified-at local-last-modified-at
-              ;;           :not-changed? not-changed?
-              ;;           :new-created? new-created?
-              ;;           :pending-writes pending-writes
-              ;;           :local-content local-content
-              ;;           :old-content old-content
-              ;;           :new? new?})
-                (if (and local-content old-content new?
-                         (or
-                          (> pending-writes 0)
-                          not-changed?
-                          new-created?))
-                  (do
-                    (p/let [_ (utils/verifyPermission file-handle true)
-                            _ (utils/writeFile file-handle content)
-                            file (.getFile file-handle)]
-                      (when file
-                        (nfs-saved-handler repo path file))))
-                  (do
-                    (js/alert (str "The file has been modified in your local disk! File path: " path
-                                   ", save your changes and click the refresh button to reload it.")))))
-            ;; create file handle
-              (->
-               (p/let [handle (idb/get-item handle-path)]
-                 (if handle
-                   (do
-                     (p/let [_ (utils/verifyPermission handle true)
-                             file-handle (.getFileHandle ^js handle basename #js {:create true})
-                             _ (idb/set-item! basename-handle-path file-handle)
-                             _ (utils/writeFile file-handle content)
-                             file (.getFile file-handle)]
-                       (when file
-                         (nfs-saved-handler repo path file))))
-                   (println "Error: directory handle not exists: " handle-path)))
-               (p/catch (fn [error]
-                          (println "Write local file failed: " {:path path})
-                          (js/console.error error)))))))
-
-        js/window.pfs
-        (js/window.pfs.writeFile (str dir "/" path) content)
-
-        :else
-        nil)
-      (p/catch (fn [error]
-                 (log/error :file/write-failed? {:dir dir
-                                                 :path path
-                                                 :error error})
-               ;; Disable this temporarily
-               ;; (js/alert "Current file can't be saved! Please copy its content to your local file system and click the refresh button.")
-                 ))))))
-
-(defn rename
->>>>>>> 3e7543db
   [repo old-path new-path]
   (cond
     ; See https://github.com/isomorphic-git/lightning-fs/issues/41
