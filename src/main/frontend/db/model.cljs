--- conflicted
+++ resolved
@@ -13,17 +13,12 @@
             [frontend.db.utils :as db-utils]
             [frontend.state :as state]
             [frontend.util :as util :refer [react]]
-<<<<<<< HEAD
             [frontend.util.drawer :as drawer]
-=======
-            [logseq.graph-parser.util :as gp-util]
-            [logseq.graph-parser.text :as text]
-            [logseq.db.rules :refer [rules]]
->>>>>>> 42b7f5d1
             [logseq.db.default :as default-db]
             [logseq.db.rules :refer [rules]]
             [logseq.db.schema :as db-schema]
             [logseq.graph-parser.config :as gp-config]
+            [logseq.graph-parser.text :as text]
             [logseq.graph-parser.util :as gp-util]))
 
 ;; lazy loading
