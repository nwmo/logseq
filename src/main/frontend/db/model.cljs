(ns frontend.db.model
  "Core db functions."
  ;; TODO: Remove this config once how repos are passed to this ns are standardized
  {:clj-kondo/config {:linters {:unused-binding {:level :off}}}}
  (:require [clojure.set :as set]
            [clojure.string :as string]
            [clojure.walk :as walk]
            [datascript.core :as d]
            [frontend.config :as config]
            [frontend.date :as date]
            [frontend.db.conn :as conn]
            [frontend.db.react :as react]
            [frontend.db.utils :as db-utils]
            [frontend.state :as state]
            [frontend.util :as util :refer [react]]
            [frontend.util.drawer :as drawer]
            [logseq.db.default :as default-db]
            [logseq.db.rules :refer [rules]]
            [logseq.db.schema :as db-schema]
            [logseq.graph-parser.config :as gp-config]
            [logseq.graph-parser.text :as text]
            [logseq.graph-parser.util :as gp-util]))

;; lazy loading

(def initial-blocks-length 50)

(def step-loading-blocks 25)


;; TODO: extract to specific models and move data transform logic to the
;; corresponding handlers.

;; Use it as an input argument for datalog queries
(def block-attrs
  '[:db/id
    :block/uuid
    :block/parent
    :block/left
    :block/collapsed?
    :block/format
    :block/refs
    :block/_refs
    :block/path-refs
    :block/tags
    :block/content
    :block/marker
    :block/priority
    :block/properties
    :block/pre-block?
    :block/scheduled
    :block/deadline
    :block/repeated?
    :block/created-at
    :block/updated-at
    :block/file
    :block/heading-level
    {:block/page [:db/id :block/name :block/original-name :block/journal-day]}
    {:block/_parent ...}])

(defn pull-block
  [id]
  (when-let [repo (state/get-current-repo)]
    (->
     (react/q repo [:frontend.db.react/block id]
       {:query-fn (fn [_]
                    (db-utils/pull (butlast block-attrs) id))}
       nil)
     react)))

(defn get-original-name
  [page-entity]
  (or (:block/original-name page-entity)
      (:block/name page-entity)))

(defn get-tag-pages
  [repo tag-name]
  (when tag-name
    (d/q '[:find ?original-name ?name
           :in $ ?tag
           :where
           [?e :block/name ?tag]
           [?page :block/tags ?e]
           [?page :block/original-name ?original-name]
           [?page :block/name ?name]]
         (conn/get-db repo)
         (util/page-name-sanity-lc tag-name))))

(defn get-all-tagged-pages
  [repo]
  (d/q '[:find ?page-name ?tag
         :where
         [?page :block/tags ?e]
         [?e :block/name ?tag]
         [?page :block/name ?page-name]]
       (conn/get-db repo)))

(defn get-all-namespace-relation
  [repo]
  (d/q '[:find ?page-name ?parent
         :where
         [?page :block/name ?page-name]
         [?page :block/namespace ?e]
         [?e :block/name ?parent]]
       (conn/get-db repo)))

(defn get-pages
  [repo]
  (->> (d/q
        '[:find ?page-original-name
          :where
          [?page :block/name ?page-name]
          [(get-else $ ?page :block/original-name ?page-name) ?page-original-name]]
        (conn/get-db repo))
       (map first)))

(defn get-all-pages
  [repo]
  (d/q
   '[:find [(pull ?page [*]) ...]
     :where
     [?page :block/name]]
   (conn/get-db repo)))

(defn get-page-alias
  [repo page-name]
  (when-let [db (and repo (conn/get-db repo))]
    (some->> (d/q '[:find ?alias
                    :in $ ?page-name
                    :where
                    [?page :block/name ?page-name]
                    [?page :block/alias ?alias]]
                  db
                  (util/page-name-sanity-lc page-name))
             db-utils/seq-flatten
             distinct)))

(defn get-alias-source-page
  [repo alias]
  (when-let [db (and repo (conn/get-db repo))]
    (let [alias (util/page-name-sanity-lc alias)
          pages (->>
                 (d/q '[:find (pull ?p [*])
                        :in $ ?alias
                        :where
                        [?a :block/name ?alias]
                        [?p :block/alias ?a]]
                      db
                      alias)
                 (db-utils/seq-flatten))]
      (when (seq pages)
        (some (fn [page]
                (let [aliases (->> (get-in page [:block/properties :alias])
                                   (map util/page-name-sanity-lc)
                                   set)]
                  (when (contains? aliases alias)
                    page)))
              pages)))))

(defn get-files
  [repo]
  (when-let [db (conn/get-db repo)]
    (->> (d/q
          '[:find ?path
             ;; ?modified-at
            :where
            [?file :file/path ?path]
             ;; [?file :file/last-modified-at ?modified-at]
            ]
          db)
         (seq)
         ;; (sort-by last)
         (reverse))))

(defn get-files-v2
  [repo]
  (when-let [db (conn/get-db repo)]
    (->> (d/q
          '[:find ?file ?path
            ;; ?modified-at
            :where
            [?file :file/path ?path]
            ;; [?file :file/last-modified-at ?modified-at]
            ]
          db)
         (seq)
         ;; (sort-by last)
         (reverse))))

(defn get-files-blocks
  [repo-url paths]
  (let [paths (set paths)
        pred (fn [_db e]
               (contains? paths e))]
    (-> (d/q '[:find ?block
               :in $ ?pred
               :where
               [?file :file/path ?path]
               [(?pred $ ?path)]
               [?p :block/file ?file]
               [?block :block/page ?p]]
             (conn/get-db repo-url) pred)
        db-utils/seq-flatten)))

(defn get-file-blocks
  [repo-url path]
  (-> (d/q '[:find ?block
             :in $ ?path
             :where
             [?file :file/path ?path]
             [?p :block/file ?file]
             [?block :block/page ?p]]
           (conn/get-db repo-url) path)
      db-utils/seq-flatten))

(defn set-file-last-modified-at!
  [repo path last-modified-at]
  (when (and repo path last-modified-at)
    (when-let [conn (conn/get-db repo false)]
      (d/transact! conn
                   [{:file/path path
                     :file/last-modified-at last-modified-at}]
                   {:skip-refresh? true}))))

(defn get-file-last-modified-at
  [repo path]
  (when (and repo path)
    (when-let [db (conn/get-db repo)]
      (-> (d/entity db [:file/path path])
          :file/last-modified-at))))

(defn file-exists?
  [repo path]
  (when (and repo path)
    (when-let [db (conn/get-db repo)]
      (d/entity db [:file/path path]))))

(defn get-files-full
  [repo]
  (when-let [db (conn/get-db repo)]
    (->>
     (d/q
      '[:find (pull ?file [*])
        :where
        [?file :file/path]]
      db)
     (flatten))))

(defn get-file
  ([path]
   (get-file (state/get-current-repo) path))
  ([repo path]
   (when (and repo path)
     (when-let [db (conn/get-db repo)]
       (:file/content (d/entity db [:file/path path]))))))

(defn get-custom-css
  []
  (when-let [repo (state/get-current-repo)]
    (get-file (config/get-file-path repo "logseq/custom.css"))))

(defn get-block-by-uuid
  [id]
  (db-utils/entity [:block/uuid (if (uuid? id) id (uuid id))]))

(defn query-block-by-uuid
  [id]
  (db-utils/pull [:block/uuid (if (uuid? id) id (uuid id))]))

(defn get-page-format
  [page-name]
  (or
   (let [page (db-utils/entity [:block/name (util/safe-page-name-sanity-lc page-name)])]
     (or
      (:block/format page)
      (when-let [file (:block/file page)]
        (when-let [path (:file/path (db-utils/entity (:db/id file)))]
          (gp-util/get-format path)))))
   (state/get-preferred-format)
   :markdown))

(defn page-alias-set
  [repo-url page]
  (when-let [page-id (:db/id (db-utils/entity repo-url [:block/name (util/safe-page-name-sanity-lc page)]))]
    (->>
     (d/q '[:find ?e
            :in $ ?page-name %
            :where
            [?page :block/name ?page-name]
            (alias ?page ?e)]
          (conn/get-db repo-url)
          (util/safe-page-name-sanity-lc page)
          '[[(alias ?e2 ?e1)
             [?e2 :block/alias ?e1]]
            [(alias ?e2 ?e1)
             [?e1 :block/alias ?e2]]
            [(alias ?e1 ?e3)
             [?e1 :block/alias ?e2]
             [?e2 :block/alias ?e3]]
            [(alias ?e3 ?e1)
             [?e1 :block/alias ?e2]
             [?e2 :block/alias ?e3]]])
     db-utils/seq-flatten
     (set)
     (set/union #{page-id}))))

(defn get-entities-by-ids
  ([ids]
   (get-entities-by-ids (state/get-current-repo) ids))
  ([repo ids]
   (when repo
     (db-utils/pull-many repo '[*] ids))))

(defn get-page-names-by-ids
  ([ids]
   (get-page-names-by-ids (state/get-current-repo) ids))
  ([repo ids]
   (when repo
     (->> (db-utils/pull-many repo '[:block/name] ids)
          (map :block/name)))))

(defn get-page-alias-names
  [repo page-name]
  (let [alias-ids (page-alias-set repo page-name)]
    (when (seq alias-ids)
      (let [names (->> (get-page-names-by-ids repo alias-ids)
                       distinct
                       (remove #(= (util/page-name-sanity-lc %) (util/page-name-sanity-lc page-name))))
            lookup-refs (map (fn [name]
                               [:block/name (util/page-name-sanity-lc name)]) names)]
        (->> (db-utils/pull-many repo '[:block/name :block/original-name] lookup-refs)
             (map (fn [m]
                    (or (:block/original-name m) (:block/name m)))))))))

(defn with-pages
  [blocks]
  (let [pages-ids (->> (map (comp :db/id :block/page) blocks)
                       (remove nil?))
        pages (when (seq pages-ids)
                (db-utils/pull-many '[:db/id :block/name :block/original-name :block/journal-day] pages-ids))
        pages-map (reduce (fn [acc p] (assoc acc (:db/id p) p)) {} pages)
        blocks (map
                (fn [block]
                  (assoc block :block/page
                         (get pages-map (:db/id (:block/page block)))))
                blocks)]
    blocks))

(defn get-page-properties
  [page]
  (when-let [page (db-utils/entity [:block/name (util/safe-page-name-sanity-lc page)])]
    (:block/properties page)))

;; FIXME: alert
(defn sort-by-left
  ([blocks parent]
   (sort-by-left blocks parent {:check? true}))
  ([blocks parent {:keys [check?]}]
   (when check?
     (when (not= (count blocks) (count (set (map :block/left blocks))))
       (let [duplicates (->> (map (comp :db/id :block/left) blocks)
                             frequencies
                             (filter (fn [[_k v]] (> v 1)))
                             (map (fn [[k _v]]
                                    (let [left (db-utils/pull k)]
                                      {:left left
                                       :duplicates (->>
                                                    (filter (fn [block]
                                                              (= k (:db/id (:block/left block))))
                                                            blocks)
                                                    (map #(select-keys % [:db/id :block/level :block/content :block/file])))}))))]
         #_(util/pprint duplicates)))
     (assert (= (count blocks) (count (set (map :block/left blocks)))) "Each block should have a different left node"))

   (let [left->blocks (reduce (fn [acc b] (assoc acc (:db/id (:block/left b)) b)) {} blocks)]
     (loop [block parent
            result []]
       (if-let [next (get left->blocks (:db/id block))]
         (recur next (conj result next))
         (vec result))))))

(defn sort-by-left-recursive
  [form]
  (walk/postwalk (fn [f]
                   (if (and (map? f)
                            (:block/_parent f))
                     (let [children (:block/_parent f)]
                       (-> f
                           (dissoc :block/_parent)
                           (assoc :block/children (sort-by-left children f))))
                     f))
                 form))

(defn get-sorted-page-block-ids
  [page-id]
  (let [root (db-utils/entity page-id)]
    (loop [result []
           children (sort-by-left (:block/_parent root) root)]
      (if (seq children)
        (let [child (first children)]
          (recur (conj result (:db/id child))
                 (concat
                  (sort-by-left (:block/_parent child) child)
                  (rest children))))
        result))))

(defn sort-page-random-blocks
  "Blocks could be non consecutive."
  [blocks]
  (assert (every? #(= (:block/page %) (:block/page (first blocks))) blocks) "Blocks must to be in a same page.")
  (let [page-id (:db/id (:block/page (first blocks)))
        ;; TODO: there's no need to sort all the blocks
        sorted-ids (get-sorted-page-block-ids page-id)
        blocks-map (zipmap (map :db/id blocks) blocks)]
    (keep blocks-map sorted-ids)))

(defn has-children?
  ([block-id]
   (has-children? (conn/get-db) block-id))
  ([db block-id]
   (some? (:block/_parent (d/entity db [:block/uuid block-id])))))

(defn- collapsed-and-has-children?
  [db block]
  (and (:block/collapsed? block) (has-children? db (:block/uuid block))))

(defn get-by-parent-&-left
  [db parent-id left-id]
  (when (and parent-id left-id)
    (let [lefts (:block/_left (d/entity db left-id))]
      (some (fn [node] (when (and (= parent-id (:db/id (:block/parent node)))
                                  (not= parent-id (:db/id node)))
                         node)) lefts))))

(defn- get-next-outdented-block
  "Get the next outdented block of the block that has the `id`.
  e.g.
  - a
    - b
      - c
  - d

  The next outdented block of `c` is `d`."
  [db id]
  (when-let [block (d/entity db id)]
    (let [parent (:block/parent block)]
      (if-let [parent-sibling (get-by-parent-&-left db
                                                    (:db/id (:block/parent parent))
                                                    (:db/id parent))]
        parent-sibling
        (get-next-outdented-block db (:db/id parent))))))

(defn get-block-parent
  ([block-id]
   (get-block-parent (state/get-current-repo) block-id))
  ([repo block-id]
   (when-let [db (conn/get-db repo)]
     (when-let [block (d/entity db [:block/uuid block-id])]
       (:block/parent block)))))

(defn top-block?
  [block]
  (= (:db/id (:block/parent block))
     (:db/id (:block/page block))))

;; non recursive query
(defn get-block-parents
  ([repo block-id]
   (get-block-parents repo block-id 100))
  ([repo block-id depth]
   (loop [block-id block-id
          parents (list)
          d 1]
     (if (> d depth)
       parents
       (if-let [parent (get-block-parent repo block-id)]
         (recur (:block/uuid parent) (conj parents parent) (inc d))
         parents)))))

(comment
  (defn get-immediate-children-v2
    [repo block-id]
    (d/pull (conn/get-db repo)
            '[:block/_parent]
            [:block/uuid block-id])))

;; Use built-in recursive
(defn get-block-parents-v2
  [repo block-id]
  (d/pull (conn/get-db repo)
          '[:db/id :block/collapsed? :block/properties {:block/parent ...}]
          [:block/uuid block-id]))

(defn get-next-open-block
  ([db block]
   (get-next-open-block db block nil))
  ([db block scoped-block-id]
   (let [block-id (:db/id block)
         block-parent-id (:db/id (:block/parent block))
         next-block (or
                     (if (and (collapsed-and-has-children? db block)
                              (not= block-id scoped-block-id)) ; skips children
                       ;; Sibling
                       (get-by-parent-&-left db block-parent-id block-id)
                       (or
                        ;; Child
                        (get-by-parent-&-left db block-id block-id)
                        ;; Sibling
                        (get-by-parent-&-left db block-parent-id block-id)))

                     ;; Next outdented block
                     (get-next-outdented-block db block-id))]
     (if (and scoped-block-id next-block)
       (let [parents (->> (get-block-parents (state/get-current-repo) (:block/uuid next-block))
                          (map :db/id)
                          (set))]
         (when (contains? parents scoped-block-id)
           next-block))
       next-block))))

(defn get-paginated-blocks-no-cache
  "Result should be sorted."
  [db start-id {:keys [limit include-start? scoped-block-id end-id]}]
  (when-let [start (d/entity db start-id)]
    (let [scoped-block-parents (when scoped-block-id
                                 (let [block (d/entity db scoped-block-id)]
                                   (->> (get-block-parents (state/get-current-repo) (:block/uuid block))
                                        (map :db/id)
                                        (set))))
          result (loop [block start
                        result []]
                   (if (and limit (>= (count result) limit))
                     result
                     (let [next-block (get-next-open-block db block scoped-block-id)]
                       (if next-block
                         (cond
                           (and (seq scoped-block-parents)
                                (contains? scoped-block-parents (:db/id (:block/parent next-block))))
                           result

                           (and end-id (= end-id (:db/id next-block)))
                           (conj result next-block)

                           :else
                           (recur next-block (conj result next-block)))
                         result))))]
      (if include-start?
        (cons start result)
        result))))

(defn get-block-last-direct-child
  "Notice: if `not-collapsed?` is true, will skip searching for any collapsed block."
  ([db db-id]
   (get-block-last-direct-child db db-id true))
  ([db db-id not-collapsed?]
   (when-let [block (d/entity db db-id)]
     (when (if not-collapsed?
             (not (collapsed-and-has-children? db block))
             true)
       (let [children (:block/_parent block)
             all-left (set (concat (map (comp :db/id :block/left) children) [db-id]))
             all-ids (set (map :db/id children))]
         (first (set/difference all-ids all-left)))))))

(defn get-block-last-child
  [db db-id]
  (let [last-child (get-block-last-direct-child db db-id)]
    (loop [prev last-child
           last-child last-child]
      (if last-child
        (recur last-child (get-block-last-direct-child db last-child))
        prev))))

(defn get-prev-open-block
  [db id]
  (let [block (d/entity db id)
        left (:block/left block)
        left-id (:db/id left)]
    (if (= (:db/id left) (:db/id (:block/parent block)))
      left-id
      (if (util/collapsed? left)
        left-id
        (or (get-block-last-child db (:db/id left)) left-id)))))

(defn recursive-child?
  [repo child-id parent-id]
  (let [*last-node (atom nil)]
    (loop [node (db-utils/entity repo child-id)]
      (when-not (= @*last-node node)
        (reset! *last-node node)
        (if node
          (let [parent (:block/parent node)]
            (if (= (:db/id parent) parent-id)
              true
              (recur parent)))
          false)))))

(defn get-prev-sibling
  [db id]
  (when-let [e (d/entity db id)]
    (let [left (:block/left e)]
      (when (not= (:db/id left) (:db/id (:block/parent e)))
        left))))

(defn get-right-sibling
  [db db-id]
  (when-let [block (d/entity db db-id)]
    (get-by-parent-&-left db
                          (:db/id (:block/parent block))
                          db-id)))

(defn last-child-block?
  "The child block could be collapsed."
  [db parent-id child-id]
  (when-let [child (d/entity db child-id)]
    (cond
      (= parent-id child-id)
      true

      (get-right-sibling db child-id)
      false

      :else
      (last-child-block? db parent-id (:db/id (:block/parent child))))))

(defn- consecutive-block?
  [block-1 block-2]
  (let [db (conn/get-db)
        aux-fn (fn [block-1 block-2]
                 (and (= (:block/page block-1) (:block/page block-2))
                      (or
                       ;; sibling or child
                       (= (:db/id (:block/left block-2)) (:db/id block-1))
                       (when-let [prev-sibling (get-prev-sibling db (:db/id block-2))]
                         (last-child-block? db (:db/id prev-sibling) (:db/id block-1))))))]
    (or (aux-fn block-1 block-2) (aux-fn block-2 block-1))))

(defn get-non-consecutive-blocks
  [blocks]
  (vec
   (keep-indexed
    (fn [i _block]
      (when (< (inc i) (count blocks))
        (when-not (consecutive-block? (nth blocks i)
                                      (nth blocks (inc i)))
          (nth blocks i))))
    blocks)))

(defn- get-start-id-for-pagination-query
  [repo-url current-db {:keys [db-before tx-meta] :as tx-report}
   result outliner-op page-id block-id tx-block-ids]
  (let [db-before (or db-before current-db)
        cached-ids (map :db/id @result)
        cached-ids-set (set (conj cached-ids page-id))
        first-changed-id (cond
                           (= (:real-outliner-op tx-meta) :indent-outdent)
                           (if (state/logical-outdenting?)
                             (first (:move-blocks tx-meta))
                             (last (:move-blocks tx-meta)))

                           (= outliner-op :move-blocks)
                           (let [{:keys [move-blocks target from-page to-page]} tx-meta]
                             (cond
                               (= page-id target) ; move to the first block
                               nil

                               (and from-page to-page (not= from-page to-page))
                               (if (= page-id from-page)
                                 (first move-blocks)
                                 target)

                               :else
                               ;; same page, get the most top block before dragging
                               (let [match-ids (set (conj move-blocks target))]
                                 (loop [[id & others] cached-ids]
                                   (if id
                                     (if (contains? match-ids id)
                                       id
                                       (when (seq others)
                                         (recur others)))
                                     nil)))))
                           :else
                           (let [insert? (= :insert-blocks outliner-op)]
                             (some #(when (and (or (and insert? (not (contains? cached-ids-set %)))
                                                   true)
                                               (recursive-child? repo-url % block-id))
                                      %) tx-block-ids)))]
    (when first-changed-id
      (or (get-prev-open-block db-before first-changed-id)
          (get-prev-open-block current-db first-changed-id)))))

(defn- build-paginated-blocks-from-cache
  "Notice: tx-report could be nil."
  [repo-url tx-report result outliner-op page-id block-id tx-block-ids scoped-block-id]
  (let [{:keys [tx-meta]} tx-report
        current-db (conn/get-db repo-url)]
    (cond
      (and (or (:undo? tx-meta) (:redo? tx-meta)) @result)
      (let [blocks-range (:pagination-blocks-range tx-meta)
            [start-block-id end-block-id] (:new blocks-range)]
        (get-paginated-blocks-no-cache current-db start-block-id
                                       {:end-id end-block-id
                                        :include-start? true
                                        :scoped-block-id scoped-block-id}))

      (contains? #{:save-block :delete-blocks} outliner-op)
      @result

      (contains? #{:insert-blocks :collapse-expand-blocks :move-blocks} outliner-op)
      (when-let [start-id (get-start-id-for-pagination-query
                           repo-url current-db tx-report result outliner-op page-id block-id tx-block-ids)]
        (let [start-page? (:block/name (db-utils/entity start-id))]
          (when-not start-page?
            (let [previous-blocks (take-while (fn [b] (not= start-id (:db/id b))) @result)
                  limit (-> (max (- initial-blocks-length (count previous-blocks))
                                 (count tx-block-ids))
                            (+ 25))
                  more (get-paginated-blocks-no-cache current-db start-id {:limit limit
                                                                           :include-start? true
                                                                           :scoped-block-id scoped-block-id})]
              (concat previous-blocks more)))))

      :else
      nil)))

(defn get-paginated-blocks
  "Get paginated blocks for a page or a specific block.
   `scoped-block-id`: if specified, returns its children only."
  ([repo-url block-id]
   (get-paginated-blocks repo-url block-id {}))
  ([repo-url block-id {:keys [pull-keys start-block limit use-cache? scoped-block-id]
                       :or {pull-keys '[* :block/_refs]
                            limit initial-blocks-length
                            use-cache? true
                            scoped-block-id nil}}]
   (when block-id
     (assert (integer? block-id) (str "wrong block-id: " block-id))
     (let [entity (db-utils/entity repo-url block-id)
           page? (some? (:block/name entity))
           page-entity (if page? entity (:block/page entity))
           page-id (:db/id page-entity)
           bare-page-map {:db/id page-id
                          :block/name (:block/name page-entity)
                          :block/original-name (:block/original-name page-entity)
                          :block/journal-day (:block/journal-day page-entity)}
           query-key (if page?
                       :frontend.db.react/page-blocks
                       :frontend.db.react/block-and-children)]
       (some->
        (react/q repo-url [query-key block-id]
                 {:use-cache? use-cache?
                  :query-fn (fn [db tx-report result]
                              (let [tx-data (:tx-data tx-report)
                                    refs (some->> (filter #(= :block/refs (:a %)) tx-data)
                                                  (map :v))
                                    tx-block-ids (distinct (-> (map :e tx-data)
                                                               (concat refs)))
                                    [tx-id->block cached-id->block] (when (and tx-report result)
                                                                      (let [blocks (->> (db-utils/pull-many repo-url pull-keys tx-block-ids)
                                                                                        (remove nil?))]
                                                                        [(zipmap (mapv :db/id blocks) blocks)
                                                                         (zipmap (mapv :db/id @result) @result)]))
                                    limit (if (and result @result)
                                            (max (+ (count @result) 5) limit)
                                            limit)
                                    outliner-op (get-in tx-report [:tx-meta :outliner-op])
                                    blocks (build-paginated-blocks-from-cache repo-url tx-report result outliner-op page-id block-id tx-block-ids scoped-block-id)
                                    blocks (or blocks
                                               (get-paginated-blocks-no-cache (conn/get-db repo-url) block-id {:limit limit
                                                                                                               :include-start? (not page?)
                                                                                                               :scoped-block-id scoped-block-id}))
                                    block-eids (map :db/id blocks)
                                    blocks (if (and (seq tx-id->block)
                                                    (not (contains? #{:move-blocks} outliner-op)))
                                             (map (fn [id]
                                                    (or (get tx-id->block id)
                                                        (get cached-id->block id)
                                                        (db-utils/pull repo-url pull-keys id))) block-eids)
                                             (db-utils/pull-many repo-url pull-keys block-eids))
                                    blocks (remove (fn [b] (nil? (:block/content b))) blocks)]
                                (map (fn [b] (assoc b :block/page bare-page-map)) blocks)))}
                 nil)
        react)))))

(defn get-page-blocks-no-cache
  ([page]
   (get-page-blocks-no-cache (state/get-current-repo) page nil))
  ([repo-url page]
   (get-page-blocks-no-cache repo-url page nil))
  ([repo-url page {:keys [pull-keys]
                   :or {pull-keys '[*]}}]
   (when page
     (let [page (util/page-name-sanity-lc page)
           page-id (:db/id (db-utils/entity repo-url [:block/name page]))
           db (conn/get-db repo-url)]
       (when page-id
         (let [datoms (d/datoms db :avet :block/page page-id)
               block-eids (mapv :e datoms)]
           (db-utils/pull-many repo-url pull-keys block-eids)))))))

(defn get-page-blocks-count
  [repo page-id]
  (when-let [db (conn/get-db repo)]
    (count (d/datoms db :avet :block/page page-id))))

(defn page-exists?
  "Whether a page exists."
  [page-name]
  (when page-name
    (db-utils/entity [:block/name (util/page-name-sanity-lc page-name)])))

(defn page-empty?
  "Whether a page is empty. Does it has a non-page block?
  `page-id` could be either a string or a db/id."
  [repo page-id]
  (when-let [db (conn/get-db repo)]
    (let [page-id (if (string? page-id)
                    [:block/name (util/safe-page-name-sanity-lc page-id)]
                    page-id)
          page (d/entity db page-id)]
      (nil? (:block/_left page)))))

(defn page-empty-or-dummy?
  [repo page-id]
  (or
   (page-empty? repo page-id)
   (when-let [db (conn/get-db repo)]
     (let [datoms (d/datoms db :avet :block/page page-id)]
       (and (= (count datoms) 1)
            (= "" (:block/content (db-utils/pull (:e (first datoms))))))))))

(defn parents-collapsed?
  [repo block-id]
  (when-let [block (:block/parent (get-block-parents-v2 repo block-id))]
    (->> (tree-seq map? (fn [x] [(:block/parent x)]) block)
         (some util/collapsed?))))

(defn get-block-page
  [repo block-id]
  (when-let [block (db-utils/entity repo [:block/uuid block-id])]
    (db-utils/entity repo (:db/id (:block/page block)))))

(defn get-pages-by-name-partition
  [repo partition]
  (when-let [db (conn/get-db repo)]
    (when-not (string/blank? partition)
      (let [partition (util/page-name-sanity-lc (string/trim partition))
            ids (->> (d/datoms db :aevt :block/name)
                     (filter (fn [datom]
                               (let [page (:v datom)]
                                 (string/includes? page partition))))
                     (map :e))]
        (when (seq ids)
          (db-utils/pull-many repo
                              '[:db/id :block/name :block/original-name]
                              ids))))))


(defn get-block-children-ids
  [repo block-uuid]
  (when-let [db (conn/get-db repo)]
    (let [eid (:db/id (db-utils/entity repo [:block/uuid block-uuid]))]
      (->> (d/q
             '[:find ?id
               :in $ ?p %
               :where
               (child ?p ?c)
               [?c :block/uuid ?id]]
             db
             eid
             rules)
           (apply concat)))))

(defn get-block-immediate-children
  "Doesn't include nested children."
  [repo block-uuid]
  (when-let [db (conn/get-db repo)]
    (-> (d/q
         '[:find [(pull ?b [*]) ...]
           :in $ ?parent-id
           :where
           [?parent :block/uuid ?parent-id]
           [?b :block/parent ?parent]]
         db
         block-uuid)
        (sort-by-left (db-utils/entity [:block/uuid block-uuid])))))

(defn get-block-children
  "Including nested children."
  [repo block-uuid]
  (let [ids (get-block-children-ids repo block-uuid)]
    (when (seq ids)
      (let [ids' (map (fn [id] [:block/uuid id]) ids)]
        (db-utils/pull-many repo '[*] ids')))))

;; TODO: use the tree directly
(defn- flatten-tree
  [blocks-tree]
  (if-let [children (:block/_parent blocks-tree)]
    (cons (dissoc blocks-tree :block/_parent) (mapcat flatten-tree children))
    [blocks-tree]))

(defn get-block-and-children
  [repo block-uuid]
  (some-> (d/q
           '[:find [(pull ?block ?block-attrs) ...]
             :in $ ?id ?block-attrs
             :where
             [?block :block/uuid ?id]]
           (conn/get-db repo)
           block-uuid
           block-attrs)
          first
          flatten-tree))

(defn get-file-page
  ([file-path]
   (get-file-page file-path true))
  ([file-path original-name?]
   (when-let [repo (state/get-current-repo)]
     (when-let [db (conn/get-db repo)]
       (some->
        (d/q
         (if original-name?
           '[:find ?page-name
             :in $ ?path
             :where
             [?file :file/path ?path]
             [?page :block/file ?file]
             [?page :block/original-name ?page-name]]
           '[:find ?page-name
             :in $ ?path
             :where
             [?file :file/path ?path]
             [?page :block/file ?file]
             [?page :block/name ?page-name]])
         db file-path)
        db-utils/seq-flatten
        first)))))

(defn get-page-file
  ([page-name]
   (get-page-file (state/get-current-repo) page-name))
  ([repo page-name]
   (some-> (or (db-utils/entity repo [:block/name page-name])
               (db-utils/entity repo [:block/original-name page-name]))
           :block/file)))

(defn get-block-file-path
  [block]
  (when-let [page-id (:db/id (:block/page block))]
    (:file/path (:block/file (db-utils/entity page-id)))))

(defn get-file-page-id
  [file-path]
  (when-let [repo (state/get-current-repo)]
    (when-let [db (conn/get-db repo)]
      (some->
       (d/q
        '[:find ?page
          :in $ ?path
          :where
          [?file :file/path ?path]
          [?page :block/name]
          [?page :block/file ?file]]
        db file-path)
       db-utils/seq-flatten
       first))))

(defn get-page
  [page-name]
  (if-let [id (parse-uuid page-name)]
    (db-utils/entity [:block/uuid id])
    (db-utils/entity [:block/name (util/page-name-sanity-lc page-name)])))

(defn get-redirect-page-name
  "Given any readable page-name, return the exact page-name in db. If page
   doesn't exists yet, will return the passed `page-name`. Accepts both
   sanitized or unsanitized names.
   alias?: if true, alias is allowed to be returned; otherwise, it would be deref."
  ([page-name] (get-redirect-page-name page-name false))
  ([page-name alias?]
   (when page-name
     (let [page-name' (util/page-name-sanity-lc page-name)
           page-entity (db-utils/entity [:block/name page-name'])]
       (cond
         alias?
         page-name'

         (nil? page-entity)
         page-name

         (page-empty-or-dummy? (state/get-current-repo) (:db/id page-entity))
         (let [source-page (get-alias-source-page (state/get-current-repo) page-name')]
           (or (when source-page (:block/name source-page))
               page-name'))

         :else
         page-name')))))

(defn get-page-original-name
  [page-name]
  (when (string? page-name)
    (let [page (db-utils/pull [:block/name (util/page-name-sanity-lc page-name)])]
      (or (:block/original-name page)
          (:block/name page)))))

(defn get-journals-length
  []
  (let [today (db-utils/date->int (js/Date.))]
    (d/q '[:find (count ?page) .
           :in $ ?today
           :where
           [?page :block/journal? true]
           [?page :block/journal-day ?journal-day]
           [(<= ?journal-day ?today)]]
         (conn/get-db (state/get-current-repo))
         today)))

(defn get-latest-journals
  ([n]
   (get-latest-journals (state/get-current-repo) n))
  ([repo-url n]
   (when (conn/get-db repo-url)
     (let [date (js/Date.)
           _ (.setDate date (- (.getDate date) (dec n)))
           today (db-utils/date->int (js/Date.))]
       (->>
        (react/q repo-url [:frontend.db.react/journals] {:use-cache? false}
                 '[:find [(pull ?page [*]) ...]
                   :in $ ?today
                   :where
                   [?page :block/name ?page-name]
                   [?page :block/journal? true]
                   [?page :block/journal-day ?journal-day]
                   [(<= ?journal-day ?today)]]
                 today)
        (react)
        (sort-by :block/journal-day)
        (reverse)
        (take n))))))

;; get pages that this page referenced
(defn get-page-referenced-pages
  [repo page]
  (when-let [db (conn/get-db repo)]
    (let [page-name (util/safe-page-name-sanity-lc page)
          pages (page-alias-set repo page)
          page-id (:db/id (db-utils/entity [:block/name page-name]))
          ref-pages (d/q
                     '[:find [?ref-page-name ...]
                       :in $ ?pages
                       :where
                       [(untuple ?pages) [?page ...]]
                       [?block :block/page ?page]
                       [?block :block/refs ?ref-page]
                       [?ref-page :block/name ?ref-page-name]]
                     db
                     pages)]
      (mapv (fn [page] [page (get-page-alias repo page)]) ref-pages))))

(def ns-char "/")
(def ns-re #"/")

(defn- get-parents-namespace-list
  "Return list of parents namespace"
  [page-namespace & nested-found]
  (if (text/namespace-page? page-namespace)
    (let [pre-nested-vec (drop-last (string/split page-namespace ns-re))
          my-nested-found (if (nil? nested-found)
                            []
                            nested-found)]
      (if (= (count pre-nested-vec) 1)
        (conj my-nested-found (nth pre-nested-vec 0))
        (let [pre-nested-str (string/join ns-char pre-nested-vec)]
          (recur pre-nested-str (conj my-nested-found pre-nested-str)))))
    []))

(defn- get-unnecessary-namespaces-name
  "Return unnecessary namespace from a list of page's name"
  [pages-list]
  (->> pages-list
       (remove nil?)
       (mapcat get-parents-namespace-list)
       distinct))

(defn- remove-nested-namespaces-link
  "Remove relations between pages and their nested namespace"
  [pages-relations]
  (let [pages-relations-to-return (distinct (mapcat
                                             identity
                                             (for [item (for [a-link-from (mapv (fn [a-rel] (first a-rel)) pages-relations)]
                                                          [a-link-from (mapv
                                                                        (fn [a-rel] (second a-rel))
                                                                        (filterv
                                                                         (fn [link-target] (=  a-link-from (first link-target)))
                                                                         pages-relations))])
                                                   :let [list-to (get item 1)
                                                         page (get item 0)
                                                         namespaces-to-remove (get-unnecessary-namespaces-name list-to)
                                                         list-to-without-nested-ns (filterv (fn [elem] (not (some #{elem} namespaces-to-remove))) list-to)
                                                         node-links (for [item-ok list-to-without-nested-ns]
                                                                      [page item-ok])]]
                                               (seq node-links))))]
    pages-relations-to-return))

;; Ignore files with empty blocks for now
(defn get-pages-relation
  [repo with-journal?]
  (when-let [db (conn/get-db repo)]
    (let [q (if with-journal?
              '[:find ?page ?ref-page-name
                :where
                [?p :block/name ?page]
                [?block :block/page ?p]
                [?block :block/refs ?ref-page]
                [?ref-page :block/name ?ref-page-name]]
              '[:find ?page ?ref-page-name
                :where
                [?p :block/journal? false]
                [?p :block/name ?page]
                [?block :block/page ?p]
                [?block :block/refs ?ref-page]
                [?ref-page :block/name ?ref-page-name]])]
      (->>
       (d/q q db)
       (map (fn [[page ref-page-name]]
              [page ref-page-name]))
       (remove-nested-namespaces-link)))))

;; get pages who mentioned this page
;; TODO: use :block/_refs
(defn get-pages-that-mentioned-page
  [repo page include-journals]
  (when (conn/get-db repo)
    (let [page-id (:db/id (db-utils/entity [:block/name (util/safe-page-name-sanity-lc page)]))
          pages (page-alias-set repo page)
          query-base '[:find ?mentioned-page-name
                       :in $ ?pages ?page-name
                       :where
                       [?block :block/refs ?p]
                       [(contains? ?pages ?p)]
                       [?block :block/page ?mentioned-page]
                       [?mentioned-page :block/name ?mentioned-page-name]]
          query  (if include-journals
                   query-base
                   (conj query-base '[?mentioned-page :block/journal? false]))

          mentioned-pages (->> (react/q repo [:frontend.db.react/page<-pages page-id] {:use-cache? false}
                                        query
                                        pages
                                        page)
                               react
                               db-utils/seq-flatten)]
      (mapv (fn [page] [page (get-page-alias repo page)]) mentioned-pages))))

(defn get-page-referenced-blocks-no-cache
  [page-id]
  (when-let [repo (state/get-current-repo)]
    (->>
     (d/q '[:find (pull ?b [*])
            :in $ ?page-id
            :where
            [?b :block/refs ?page-id]]
          (conn/get-db repo)
          page-id)
     (flatten))))

(defn get-page-referenced-blocks-full
  ([page]
   (get-page-referenced-blocks-full (state/get-current-repo) page nil))
  ([page options]
   (get-page-referenced-blocks-full (state/get-current-repo) page options))
  ([repo page options]
   (when repo
     (when (conn/get-db repo)
       (let [page-id (:db/id (db-utils/entity [:block/name (util/safe-page-name-sanity-lc page)]))
             pages (page-alias-set repo page)
<<<<<<< HEAD
             aliases (set/difference pages #{page-id})
             query-result (react/q repo
                                   [:frontend.db.react/page<-blocks-or-block<-blocks page-id]
                                   {}
                                   '[:find [(pull ?block ?block-attrs) ...]
                                     :in $ [?ref-page ...] ?block-attrs
                                     :where
                                     [?block :block/refs ?ref-page]]
                                   pages
                                   (butlast block-attrs))
             result (if (not (options :filter?)) (->> query-result
                                                      react
                                                      (remove (fn [block]
                                                                (= page-id (:db/id (:block/page block)))))
                                                      (sort-by-left-recursive)
                                                      db-utils/group-by-page
                                                      (map (fn [[k blocks]]
                                                             (let [k (if (contains? aliases (:db/id k))
                                                                       (assoc k :block/alias? true)
                                                                       k)]
                                                               [k blocks]))))

                        (map (comp :block/original-name :block/page) (->> query-result
                                                                          react
                                                                          (remove (fn [block]
                                                                                    (= page-id (:db/id (:block/page block))))) (sort-by-left-recursive))))]
         result)))))

(defn get-page-referenced-blocks-ids
  "Faster and can be used for pagination later."
=======
             aliases (set/difference pages #{page-id})]
         (->>
          (react/q repo
            [:frontend.db.react/page<-blocks-or-block<-blocks page-id]
            {}
            '[:find [(pull ?block ?block-attrs) ...]
              :in $ [?ref-page ...] ?block-attrs
              :where
              [?block :block/path-refs ?ref-page]]
            pages
            (butlast block-attrs))
          react
          (remove (fn [block] (= page-id (:db/id (:block/page block)))))
          db-utils/group-by-page
          (map (fn [[k blocks]]
                 (let [k (if (contains? aliases (:db/id k))
                           (assoc k :block/alias? true)
                           k)]
                   [k blocks])))))))))

(defn get-page-referenced-blocks
>>>>>>> 7eef27c0
  ([page]
   (get-page-referenced-blocks (state/get-current-repo) page nil))
  ([page options]
   (get-page-referenced-blocks (state/get-current-repo) page options))
  ([repo page options]
   (when repo
     (when (conn/get-db repo)
       (let [page-id (:db/id (db-utils/entity [:block/name (util/safe-page-name-sanity-lc page)]))
             pages (page-alias-set repo page)
             aliases (set/difference pages #{page-id})]
         (->>
          (react/q repo
            [:frontend.db.react/page<-blocks-or-block<-blocks page-id]
            {:use-cache? false
             :query-fn (fn []
                         (let [entities (mapcat (fn [id]
                                                  (:block/_path-refs (db-utils/entity id))) pages)
                               blocks (map (fn [e] {:block/parent (:block/parent e)
                                                    :block/left (:block/left e)
                                                    :block/page (:block/page e)}) entities)]
                           {:entities entities
                            :blocks blocks}))}
            nil)
          react
          :entities
          (remove (fn [block] (= page-id (:db/id (:block/page block)))))
          db-utils/group-by-page
          (map (fn [[k blocks]]
                 (let [k (if (contains? aliases (:db/id k))
                           {:db/id (:db/id k)
                            :block/alias? true
                            :block/journal-day (:block/journal-day k)}
                           k)]
                   [k blocks])))))))))

(defn get-linked-references-count
  [id]
  (when-let [block (db-utils/entity id)]
    (let [repo (state/get-current-repo)
          page? (:block/name block)
          result (if page?
                   (let [pages (page-alias-set repo (:block/name block))]
                     (d/q
                       '[:find [?block ...]
                         :in $ [?ref-page ...] ?id
                         :where
                         [?block :block/refs ?ref-page]
                         [?block :block/page ?p]
                         [(not= ?p ?id)]]
                       (conn/get-db repo)
                       pages
                       id))
                   (:block/_refs block))]
      (count result))))

(defn get-date-scheduled-or-deadlines
  [journal-title]
  (when-let [date (date/journal-title->int journal-title)]
    (let [future-days (state/get-scheduled-future-days)]
      (when-let [repo (state/get-current-repo)]
        (->> (react/q repo [:custom :scheduled-deadline journal-title] {}
                      '[:find [(pull ?block ?block-attrs) ...]
                        :in $ ?day ?future ?block-attrs
                        :where
                        (or
                         [?block :block/scheduled ?d]
                         [?block :block/deadline ?d])
                        [(get-else $ ?block :block/repeated? false) ?repeated]
                        [(get-else $ ?block :block/marker "NIL") ?marker]
                        [(not= ?marker "DONE")]
                        [(not= ?marker "CANCELED")]
                        [(not= ?marker "CANCELLED")]
                        [(<= ?d ?future)]
                        (or-join [?repeated ?d ?day]
                                 [(true? ?repeated)]
                                 [(>= ?d ?day)])]
                      date
                      (+ date future-days)
                      block-attrs)
             react
             (sort-by-left-recursive)
             db-utils/group-by-page)))))

(defn- pattern [name]
  (re-pattern (str "(?i)(^|[^\\[#0-9a-zA-Z]|((^|[^\\[])\\[))"
                   (util/regex-escape name)
                   "($|[^0-9a-zA-Z])")))

(defn get-page-unlinked-references
  [page]
  (when-let [repo (state/get-current-repo)]
    (when (conn/get-db repo)
      (let [page (util/safe-page-name-sanity-lc page)
            page-id     (:db/id (db-utils/entity [:block/name page]))
            alias-names (get-page-alias-names repo page)
            patterns    (->> (conj alias-names page)
                             (map pattern))
            filter-fn   (fn [datom]
                          (some (fn [p]
                                  (re-find p (->> (:v datom)
                                                  (drawer/remove-logbook))))
                                patterns))]
        (->> (react/q repo [:frontend.db.react/page-unlinked-refs page-id]
                      {:query-fn (fn [db _tx-report _result]
                                   (let [ids
                                         (->> (d/datoms db :aevt :block/content)
                                              (filter filter-fn)
                                              (map :e))
                                         result (d/pull-many db block-attrs ids)]
                                     (remove (fn [block] (= page-id (:db/id (:block/page block)))) result)))}
                      nil)
             react
             (sort-by-left-recursive)
             db-utils/group-by-page)))))

;; TODO: Replace recursive queries with datoms index implementation
;; see https://github.com/tonsky/datascript/issues/130#issuecomment-169520434
(defn get-block-referenced-blocks
  ([block-uuid]
   (get-block-referenced-blocks block-uuid {}))
  ([block-uuid options]
   (when-let [repo (state/get-current-repo)]
     (when (conn/get-db repo)
       (let [block (db-utils/entity [:block/uuid block-uuid])
             query-result (->> (react/q repo [:frontend.db.react/page<-blocks-or-block<-blocks
                                              (:db/id block)]
                                        {:use-cache? false}
                                        '[:find [(pull ?ref-block ?block-attrs) ...]
                                          :in $ ?block-uuid ?block-attrs
                                          :where
                                          [?block :block/uuid ?block-uuid]
                                          [?ref-block :block/refs ?block]]
                                        block-uuid
                                        block-attrs)
                               react
                               (sort-by-left-recursive))]
         (db-utils/group-by-page query-result))))))

(defn journal-page?
  "sanitized page-name only"
  [page-name]
  (:block/journal? (db-utils/entity [:block/name page-name])))

(defn get-public-pages
  [db]
  (-> (d/q
       '[:find ?p
         :where
         [?p :block/name]
         [?p :block/properties ?properties]
         [(get ?properties :public) ?pub]
         [(= true ?pub)]]
       db)
      (db-utils/seq-flatten)))

(defn get-public-false-pages
  [db]
  (-> (d/q
       '[:find ?p
         :where
         [?p :block/name]
         [?p :block/properties ?properties]
         [(get ?properties :public) ?pub]
         [(= false ?pub)]]
       db)
      (db-utils/seq-flatten)))

(defn get-public-false-block-ids
  [db]
  (-> (d/q
       '[:find ?b
         :where
         [?p :block/name]
         [?p :block/properties ?properties]
         [(get ?properties :public) ?pub]
         [(= false ?pub)]
         [?b :block/page ?p]]
       db)
      (db-utils/seq-flatten)))

(defn get-all-templates
  []
  (let [pred (fn [_db properties]
               (some? (:template properties)))]
    (->> (d/q
          '[:find ?b ?p
            :in $ ?pred
            :where
            [?b :block/properties ?p]
            [(?pred $ ?p)]]
          (conn/get-db)
          pred)
         (map (fn [[e m]]
                [(get m :template) e]))
         (into {}))))

(defn get-all-properties
  []
  (let [properties (d/q
                    '[:find [?p ...]
                      :where
                      [_ :block/properties ?p]]
                    (conn/get-db))
        properties (remove (fn [m] (empty? m)) properties)]
    (->> (map keys properties)
         (apply concat)
         distinct
         sort)))

(defn get-property-values
  [property]
  (let [pred (fn [_db properties]
               (get properties property))]
    (->>
     (d/q
      '[:find [?property-val ...]
        :in $ ?pred
        :where
        [_ :block/properties ?p]
        [(?pred $ ?p) ?property-val]]
      (conn/get-db)
      pred)
     (map (fn [x] (if (coll? x) x [x])))
     (apply concat)
     (map str)
     (remove string/blank?)
     (distinct)
     (sort))))

(defn get-template-by-name
  [name]
  (when (string? name)
    (->> (d/q
          '[:find [(pull ?b [*]) ...]
            :in $ ?name
            :where
            [?b :block/properties ?p]
            [(get ?p :template) ?t]
            [(= ?t ?name)]]
          (conn/get-db)
          name)
         (sort-by :block/name)
         (first))))

(defonce blocks-count-cache (atom nil))

(defn blocks-count
  ([]
   (blocks-count true))
  ([cache?]
   (if (and cache? @blocks-count-cache)
     @blocks-count-cache
     (when-let [db (conn/get-db)]
       (let [n (count (d/datoms db :avet :block/uuid))]
         (reset! blocks-count-cache n)
         n)))))

(defn get-all-referenced-blocks-uuid
  "Get all uuids of blocks with any back link exists."
  []
  (when-let [db (conn/get-db)]
    (d/q '[:find [?refed-uuid ...]
           :where
           ;; ?referee-b is block with ref towards ?refed-b
           [?refed-b   :block/uuid ?refed-uuid]
           [?referee-b :block/refs ?refed-b]] db)))

;; block/uuid and block/content
(defn get-all-block-contents
  []
  (when-let [db (conn/get-db)]
    (->> (d/datoms db :avet :block/uuid)
         (map :v)
         (map (fn [id]
                (let [e (db-utils/entity [:block/uuid id])]
                  (when (and (not (:block/name e))
                             (not (string/blank? (:block/content e))))
                    {:db/id (:db/id e)
                     :block/uuid id
                     :block/page (:db/id (:block/page e))
                     :block/content (:block/content e)
                     :block/format (:block/format e)}))))
         (remove nil?))))

(defn get-assets
  [datoms]
  (keep
   (fn [datom]
     (when (= :block/content (:a datom))
       (let [matched (re-seq #"\([./]*/assets/([^)]+)\)" (:v datom))
             matched (get (into [] matched) 0)
             path (get matched 1)]
         (when (and (string? path)
                    (not (string/ends-with? path ".js")))
           path))))
   datoms))

(defn clean-export!
  [db]
  (let [remove? #(contains? #{"me" "recent" "file"} %)
        non-public-pages (get-public-false-pages db)
        non-public-datoms (get-public-false-block-ids db)
        non-public-datom-ids (set (concat non-public-pages non-public-datoms))
        filtered-db (d/filter db
                              (fn [_db datom]
                                (let [ns (namespace (:a datom))]
                                  (and (not (remove? ns))
                                       (not (contains? #{:block/file} (:a datom)))
                                       (not (contains? non-public-datom-ids (:e datom)))))))
        datoms (d/datoms filtered-db :eavt)
        assets (get-assets datoms)]
    [@(d/conn-from-datoms datoms db-schema/schema) assets]))

(defn filter-only-public-pages-and-blocks
  [db]
  (let [public-pages (get-public-pages db)]
    (when (seq public-pages)
      (let [public-pages (set public-pages)
            exported-namespace? #(contains? #{"block" "me" "recent"} %)
            filtered-db (d/filter db
                                  (fn [db datom]
                                    (let [ns (namespace (:a datom))]
                                      (and
                                       (not (contains? #{:block/file} (:a datom)))
                                       (not= ns "file")
                                       (or
                                        (not (exported-namespace? ns))
                                        (and (= ns "block")
                                             (or
                                              (contains? public-pages (:e datom))
                                              (contains? public-pages (:db/id (:block/page (d/entity db (:e datom))))))))))))
            datoms (d/datoms filtered-db :eavt)
            assets (get-assets datoms)]
        [@(d/conn-from-datoms datoms db-schema/schema) assets]))))

(defn delete-blocks
  [repo-url files _delete-page?]
  (when (seq files)
    (let [blocks (get-files-blocks repo-url files)]
      (mapv (fn [eid] [:db.fn/retractEntity eid]) blocks))))

(defn delete-files
  [files]
  (mapv (fn [path] [:db.fn/retractEntity [:file/path path]]) files))

(defn delete-file-blocks!
  [repo-url path]
  (let [blocks (get-file-blocks repo-url path)]
    (mapv (fn [eid] [:db.fn/retractEntity eid]) blocks)))

(defn delete-page-blocks
  [repo-url page]
  (when page
    (when-let [db (conn/get-db repo-url)]
      (let [page (db-utils/pull [:block/name (util/page-name-sanity-lc page)])]
        (when page
          (let [datoms (d/datoms db :avet :block/page (:db/id page))
                block-eids (mapv :e datoms)]
            (mapv (fn [eid] [:db.fn/retractEntity eid]) block-eids)))))))

(defn delete-pages-by-files
  [files]
  (let [pages (->> (mapv get-file-page files)
                   (remove nil?))]
    (when (seq pages)
      (mapv (fn [page] [:db.fn/retractEntity [:block/name page]]) (map util/page-name-sanity-lc pages)))))

(defn set-file-content!
  ([repo path content]
   (set-file-content! repo path content {}))
  ([repo path content opts]
   (when (and repo path)
     (let [tx-data {:file/path path
                    :file/content content}]
       (db-utils/transact! repo [tx-data] (merge opts {:skip-refresh? true}))))))

(defn get-pre-block
  [repo page-id]
  (-> (d/q '[:find (pull ?b [*])
             :in $ ?page
             :where
             [?b :block/page ?page]
             [?b :block/pre-block? true]]
           (conn/get-db repo)
           page-id)
      ffirst))

(defn get-namespace-pages
  "Accepts both sanitized and unsanitized namespaces"
  [repo namespace]
  (assert (string? namespace))
  (let [namespace (util/page-name-sanity-lc namespace)]
    (d/q
     '[:find [(pull ?c [:db/id :block/name :block/original-name
                        :block/namespace
                        {:block/file [:db/id :file/path]}]) ...]
       :in $ % ?namespace
       :where
       [?p :block/name ?namespace]
       (namespace ?p ?c)]
     (conn/get-db repo)
     rules
     namespace)))

(defn- tree [flat-col root]
  (let [sort-fn #(sort-by :block/name %)
        children (group-by :block/namespace flat-col)
        namespace-children (fn namespace-children [parent-id]
                             (map (fn [m]
                                    (assoc m :namespace/children
                                           (sort-fn (namespace-children {:db/id (:db/id m)}))))
                                  (sort-fn (get children parent-id))))]
    (namespace-children root)))

(defn get-namespace-hierarchy
  "Unsanitized namespaces"
  [repo namespace]
  (let [children (get-namespace-pages repo namespace)
        namespace-id (:db/id (db-utils/entity [:block/name (util/page-name-sanity-lc namespace)]))
        root {:db/id namespace-id}
        col (conj children root)]
    (tree col root)))

(defn get-page-namespace
  [repo page]
  (:block/namespace (db-utils/entity repo [:block/name (util/page-name-sanity-lc page)])))

(defn get-page-namespace-routes
  [repo page]
  (assert (string? page))
  (when-let [db (conn/get-db repo)]
    (when-not (string/blank? page)
      (let [page (util/page-name-sanity-lc (string/trim page))
            page-exist? (db-utils/entity repo [:block/name page])
            ids (if page-exist?
                  '()
                  (->> (d/datoms db :aevt :block/name)
                       (filter (fn [datom]
                                 (string/ends-with? (:v datom) (str "/" page))))
                       (map :e)))]
        (when (seq ids)
          (db-utils/pull-many repo
                              '[:db/id :block/name :block/original-name
                                {:block/file [:db/id :file/path]}]
                              ids))))))

(defn get-orphaned-pages
  [{:keys [repo pages empty-ref-f]
    :or {repo (state/get-current-repo)
         empty-ref-f (fn [page] (zero? (count (:block/_refs page))))}}]
  (let [pages (->> (or pages (get-pages repo))
                   (remove nil?))
        built-in-pages (set (map string/lower-case default-db/built-in-pages-names))
        orphaned-pages (->>
                        (map
                         (fn [page]
                           (let [name (util/page-name-sanity-lc page)]
                             (when-let [page (db-utils/entity [:block/name name])]
                               (and
                                (empty-ref-f page)
                                (or
                                 (page-empty? repo (:db/id page))
                                 (let [first-child (first (:block/_left page))
                                       children (:block/_page page)]
                                   (and
                                    first-child
                                    (= 1 (count children))
                                    (contains? #{"" "-" "*"} (string/trim (:block/content first-child))))))
                                (not (contains? built-in-pages name))
                                (not (:block/_namespace page))
                                 ;; a/b/c might be deleted but a/b/c/d still exists (for backward compatibility)
                                (not (and (string/includes? name "/")
                                          (not (:block/journal? page))))
                                page))))
                         pages)
                        (remove false?)
                        (remove nil?))]
    orphaned-pages))

<<<<<<< HEAD
(defn whiteboard-page?
  [page-name]
  (let [page (db-utils/entity [:block/name (util/safe-page-name-sanity-lc page-name)])]
    (or
     (:block/whiteboard? page)
     (when-let [file (:block/file page)]
       (when-let [path (:file/path (db-utils/entity (:db/id file)))]
         (gp-config/whiteboard? path))))))

;; ;; fixme: caching?
;; (defn get-all-whiteboard-tldrs
;;   "Returns a vector of all whiteboard tldrs."
;;   [repo]
;;   (let [result (d/q
;;                 '[:find [(pull ?page [* {:block/_page [:block/properties]}]) ...]
;;                   :where
;;                   [?page :block/name]
;;                   [?page :block/whiteboard? true]]
;;                 (conn/get-db repo))
;;         tldrs (mapv (fn [row] (let [blocks (:block/_page row)
;;                                     page (dissoc row :block/_page)]
;;                                 (whiteboard-clj->tldr page blocks))) result)]
;;     tldrs))

(defn get-all-whiteboard-names
  [repo]
  (->> (d/q
        '[:find [(pull ?page [:block/name]) ...]
          :where
          [?page :block/name]
          [?page :block/whiteboard? true]]
        (conn/get-db repo))
       (map :block/name)))
=======
(defn get-macro-blocks
  [repo macro-name]
  (d/q
    '[:find [(pull ?b [*]) ...]
      :in $ ?macro-name
      :where
      [?b :block/type "macro"]
      [?b :block/properties ?properties]
      [(get ?properties :logseq.macro-name) ?name]
      [(= ?name ?macro-name)]]
    (conn/get-db repo)
    macro-name))
>>>>>>> 7eef27c0
<|MERGE_RESOLUTION|>--- conflicted
+++ resolved
@@ -1176,38 +1176,6 @@
      (when (conn/get-db repo)
        (let [page-id (:db/id (db-utils/entity [:block/name (util/safe-page-name-sanity-lc page)]))
              pages (page-alias-set repo page)
-<<<<<<< HEAD
-             aliases (set/difference pages #{page-id})
-             query-result (react/q repo
-                                   [:frontend.db.react/page<-blocks-or-block<-blocks page-id]
-                                   {}
-                                   '[:find [(pull ?block ?block-attrs) ...]
-                                     :in $ [?ref-page ...] ?block-attrs
-                                     :where
-                                     [?block :block/refs ?ref-page]]
-                                   pages
-                                   (butlast block-attrs))
-             result (if (not (options :filter?)) (->> query-result
-                                                      react
-                                                      (remove (fn [block]
-                                                                (= page-id (:db/id (:block/page block)))))
-                                                      (sort-by-left-recursive)
-                                                      db-utils/group-by-page
-                                                      (map (fn [[k blocks]]
-                                                             (let [k (if (contains? aliases (:db/id k))
-                                                                       (assoc k :block/alias? true)
-                                                                       k)]
-                                                               [k blocks]))))
-
-                        (map (comp :block/original-name :block/page) (->> query-result
-                                                                          react
-                                                                          (remove (fn [block]
-                                                                                    (= page-id (:db/id (:block/page block))))) (sort-by-left-recursive))))]
-         result)))))
-
-(defn get-page-referenced-blocks-ids
-  "Faster and can be used for pagination later."
-=======
              aliases (set/difference pages #{page-id})]
          (->>
           (react/q repo
@@ -1229,7 +1197,6 @@
                    [k blocks])))))))))
 
 (defn get-page-referenced-blocks
->>>>>>> 7eef27c0
   ([page]
    (get-page-referenced-blocks (state/get-current-repo) page nil))
   ([page options]
@@ -1709,7 +1676,19 @@
                         (remove nil?))]
     orphaned-pages))
 
-<<<<<<< HEAD
+(defn get-macro-blocks
+  [repo macro-name]
+  (d/q
+    '[:find [(pull ?b [*]) ...]
+      :in $ ?macro-name
+      :where
+      [?b :block/type "macro"]
+      [?b :block/properties ?properties]
+      [(get ?properties :logseq.macro-name) ?name]
+      [(= ?name ?macro-name)]]
+    (conn/get-db repo)
+    macro-name))
+
 (defn whiteboard-page?
   [page-name]
   (let [page (db-utils/entity [:block/name (util/safe-page-name-sanity-lc page-name)])]
@@ -1742,18 +1721,4 @@
           [?page :block/name]
           [?page :block/whiteboard? true]]
         (conn/get-db repo))
-       (map :block/name)))
-=======
-(defn get-macro-blocks
-  [repo macro-name]
-  (d/q
-    '[:find [(pull ?b [*]) ...]
-      :in $ ?macro-name
-      :where
-      [?b :block/type "macro"]
-      [?b :block/properties ?properties]
-      [(get ?properties :logseq.macro-name) ?name]
-      [(= ?name ?macro-name)]]
-    (conn/get-db repo)
-    macro-name))
->>>>>>> 7eef27c0
+       (map :block/name)))