(ns frontend.db.query-react
  "Custom queries."
  (:require [cljs-time.core :as t]
            [clojure.string :as string]
            [clojure.walk :as walk]
            [frontend.config :as config]
            [frontend.db.model :as model]
            [frontend.db.react :as react]
            [frontend.db.utils :as db-utils :refer [date->int]]
            [frontend.debug :as debug]
            [frontend.extensions.sci :as sci]
            [frontend.state :as state]
            [frontend.text :as text]
            [frontend.util :as util]
            [lambdaisland.glogi :as log]))

(defn- resolve-input
  [input]
  (cond
    (= :right-now-ms input) (util/time-ms)
    (= :start-of-today-ms input) (util/today-at-local-ms 0 0 0 0)
    (= :end-of-today-ms input) (util/today-at-local-ms 24 0 0 0)

    (= :today input)
    (date->int (t/today))
    (= :yesterday input)
    (date->int (t/yesterday))
    (= :tomorrow input)
    (date->int (t/plus (t/today) (t/days 1)))
    (= :current-page input)
    (string/lower-case (state/get-current-page))
    (and (keyword? input)
         (util/safe-re-find #"^\d+d(-before)?$" (name input)))
    (let [input (name input)
          days (util/parse-int (subs input 0 (dec (count input))))]
      (date->int (t/minus (t/today) (t/days days))))
    (and (keyword? input)
         (util/safe-re-find #"^\d+d(-after)?$" (name input)))
    (let [input (name input)
          days (util/parse-int (subs input 0 (dec (count input))))]
      (date->int (t/plus (t/today) (t/days days))))

    (and (string? input) (text/page-ref? input))
    (-> (text/page-ref-un-brackets! input)
        (string/lower-case))

    :else
    input))

(defn- remove-nested-children-blocks
  [blocks]
  (let [ids (set (map :db/id blocks))]
    (->> blocks
         (remove
          (fn [block]
            (let [id (:db/id (:block/parent block))]
              (contains? ids id)))))))

(defn custom-query-result-transform
  [query-result remove-blocks q]
  (try
    (let [result (db-utils/seq-flatten query-result)
          block? (:block/uuid (first result))
          result (if block?
                   (let [result (if (seq remove-blocks)
                                  (let [remove-blocks (set remove-blocks)]
                                    (remove (fn [h]
                                              (contains? remove-blocks (:block/uuid h)))
                                            result))
                                  result)]
                     (some->> result
                              remove-nested-children-blocks
                              (model/sort-by-left-recursive)
                              (model/with-pages)))
                   result)]
      (if-let [result-transform (:result-transform q)]
        (if-let [f (sci/eval-string (pr-str result-transform))]
          (try
            (sci/call-fn f result)
            (catch js/Error e
              (log/error :sci/call-error e)
              result))
          result)
        result))
    (catch js/Error e
      (log/error :query/failed e))))

(defn- resolve-query
  [query]
  (let [page-ref? #(and (string? %) (text/page-ref? %))]
    (walk/postwalk
     (fn [f]
       (cond
         ;; backward compatible
         ;; 1. replace :page/ => :block/
         (and (keyword? f) (= "page" (namespace f)))
         (keyword "block" (name f))

         (and (keyword? f) (contains? #{:block/ref-pages :block/ref-blocks} f))
         :block/refs

         (and (list? f)
              (= (first f) '=)
              (= 3 (count f))
              (some page-ref? (rest f)))
         (let [[x y] (rest f)
               [page-ref sym] (if (page-ref? x) [x y] [y x])
               page-ref (string/lower-case page-ref)]
           (list 'contains? sym (text/page-ref-un-brackets! page-ref)))

         :else
         f)) query)))

(defn react-query
<<<<<<< HEAD
  [repo {:keys [query inputs rules] :as query'} query-opts]
=======
  [repo {:keys [query inputs throw-exception] :as query'} query-opts]
>>>>>>> b260648b
  (let [pprint (if config/dev? (fn [_] nil) debug/pprint)]
    (pprint "================")
    (pprint "Use the following to debug your datalog queries:")
    (pprint query')
    (try
      (let [query (resolve-query query)
            resolved-inputs (mapv resolve-input inputs)
            inputs (cond-> resolved-inputs
                           rules
                           (conj rules))
            repo (or repo (state/get-current-repo))
            k [:custom query']]
        (pprint "inputs (post-resolution):" resolved-inputs)
        (pprint "query-opts:" query-opts)
        (apply react/q repo k query-opts query inputs))
      (catch js/Error e
        (when throw-exception
          (throw (ex-info (.-message e) {})))
        (pprint "Custom query failed: " {:query query'})
        (js/console.dir e)))))<|MERGE_RESOLUTION|>--- conflicted
+++ resolved
@@ -112,11 +112,7 @@
          f)) query)))
 
 (defn react-query
-<<<<<<< HEAD
-  [repo {:keys [query inputs rules] :as query'} query-opts]
-=======
-  [repo {:keys [query inputs throw-exception] :as query'} query-opts]
->>>>>>> b260648b
+  [repo {:keys [query inputs throw-exception rules] :as query'} query-opts]
   (let [pprint (if config/dev? (fn [_] nil) debug/pprint)]
     (pprint "================")
     (pprint "Use the following to debug your datalog queries:")
