--- conflicted
+++ resolved
@@ -9,7 +9,6 @@
             [frontend.db :as db]
             [frontend.idb :as idb]
             [frontend.git :as git]
-            [frontend.encrypt :as e]
             [cljs-bean.core :as bean]
             [frontend.date :as date]
             [frontend.config :as config]
@@ -22,13 +21,13 @@
             [frontend.handler.route :as route-handler]
             [frontend.handler.common :as common-handler]
             [frontend.handler.extract :as extract-handler]
-            [frontend.components.encryption :as encryption]
             [frontend.ui :as ui]
             [clojure.string :as string]
             [frontend.dicts :as dicts]
             [frontend.spec :as spec]
             [goog.dom :as gdom]
-            [goog.object :as gobj]))
+            [goog.object :as gobj]
+            [frontend.components.encryption :as encryption]))
 
 ;; Project settings should be checked in two situations:
 ;; 1. User changes the config.edn directly in logseq.com (fn: alter-file)
@@ -114,11 +113,7 @@
   ([repo-url content]
    (spec/validate :repos/url repo-url)
    (when (state/enable-journals? repo-url)
-<<<<<<< HEAD
      (let [repo-dir (config/get-repo-dir repo-url)
-=======
-     (let [repo-dir (util/get-repo-dir repo-url)
->>>>>>> 3e7543db
            format (state/get-preferred-format repo-url)
            title (date/today)
            file-name (date/journal-title->default title)
@@ -143,7 +138,6 @@
            empty-blocks? (empty? (db/get-page-blocks-no-cache repo-url (string/lower-case title)))]
        (when (or empty-blocks?
                  (not page-exists?))
-<<<<<<< HEAD
          (p/let [_ (nfs/check-directory-permission! repo-url)
                  _ (fs/mkdir-if-not-exists (str repo-dir "/" config/default-journals-directory))
                  file-exists? (fs/file-exists? repo-dir file-path)]
@@ -153,15 +147,6 @@
                (when-not (state/editing?)
                  (ui-handler/re-render-root!))
                (git-handler/git-add repo-url path)))))))))
-=======
-         (p/let [_ (fs/check-directory-permission! repo-url)
-                 _ (fs/mkdir-if-not-exists (str repo-dir "/" config/default-journals-directory))
-                 file-exists? (fs/create-if-not-exists repo-url repo-dir file-path content)]
-           (when-not file-exists?
-             (file-handler/reset-file! repo-url path content)
-             (ui-handler/re-render-root!)
-             (git-handler/git-add repo-url path))))))))
->>>>>>> 3e7543db
 
 (defn create-today-journal!
   []
