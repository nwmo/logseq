(ns frontend.handler.repo
  (:refer-clojure :exclude [clone])
  (:require [frontend.util :as util :refer-macros [profile]]
            [frontend.fs :as fs]
            [promesa.core :as p]
            [lambdaisland.glogi :as log]
            [frontend.state :as state]
            [frontend.db :as db]
            [frontend.git :as git]
            [cljs-bean.core :as bean]
            [frontend.date :as date]
            [frontend.config :as config]
            [frontend.format :as format]
            [goog.object :as gobj]
            [frontend.handler.ui :as ui-handler]
            [frontend.handler.git :as git-handler]
            [frontend.handler.file :as file-handler]
            [frontend.handler.notification :as notification]
            [frontend.handler.route :as route-handler]
            [frontend.handler.common :as common-handler]
            [frontend.ui :as ui]
            [cljs.reader :as reader]
            [clojure.string :as string]
            [frontend.dicts :as dicts]
            [frontend.helper :as helper]
            [frontend.spec :as spec]))

;; Project settings should be checked in two situations:
;; 1. User changes the config.edn directly in logseq.com (fn: alter-file)
;; 2. Git pulls the new change (fn: load-files)

(defn show-install-error!
  [repo-url title]
  (spec/validate :repos/url repo-url)
  (notification/show!
   [:p.content
    title
    [:span.mr-2
     (util/format
      "Please make sure that you've installed the logseq app for the repo %s on GitHub. "
      repo-url)
     (ui/button
      "Install Logseq on GitHub"
      :href (str "https://github.com/apps/" config/github-app-name "/installations/new"))]]
   :error
   false))

(defn journal-file-changed?
  [repo-url diffs]
  (contains? (set (map :path diffs))
             (db/get-current-journal-path)))

(defn create-config-file-if-not-exists
  [repo-url]
  (spec/validate :repos/url repo-url)
  (let [repo-dir (util/get-repo-dir repo-url)
        app-dir config/app-name
        dir (str repo-dir "/" app-dir)]
    (p/let [_ (-> (fs/mkdir dir)
                  (p/catch (fn [_e])))]
      (let [default-content config/config-default-content]
        (p/let [file-exists? (fs/create-if-not-exists repo-dir (str app-dir "/" config/config-file) default-content)]
          (let [path (str app-dir "/" config/config-file)
                old-content (when file-exists?
                              (db/get-file repo-url path))]
            (db/reset-file! repo-url path default-content)
            (db/reset-config! repo-url default-content)
            (when (not= default-content old-content)
              (git-handler/git-add repo-url path))))))))

(defn create-contents-file
  [repo-url]
  (spec/validate :repos/url repo-url)
  (let [repo-dir (util/get-repo-dir repo-url)
        format (state/get-preferred-format)
        path (str (state/get-pages-directory)
                  "/contents."
                  (if (= (name format) "markdown") "md" (name format)))
        file-path (str "/" path)
        default-content (util/default-content-with-title format "contents")]
    (p/let [_ (-> (fs/mkdir (str repo-dir "/" (state/get-pages-directory)))
                  (p/catch (fn [_e])))
            file-exists? (fs/create-if-not-exists repo-dir file-path default-content)]
      (when-not file-exists?
        (db/reset-file! repo-url path default-content)
        (git-handler/git-add repo-url path)))))

(defn create-custom-theme
  [repo-url]
  (spec/validate :repos/url repo-url)
  (let [repo-dir (util/get-repo-dir repo-url)
        path (str config/app-name "/" config/custom-css-file)
        file-path (str "/" path)
        default-content ""]
    (p/let [_ (-> (fs/mkdir (str repo-dir "/" config/app-name))
                  (p/catch (fn [_e])))
            file-exists? (fs/create-if-not-exists repo-dir file-path default-content)]
      (when-not file-exists?
        (db/reset-file! repo-url path default-content)
        (git-handler/git-add repo-url path)))))

(defn create-dummy-notes-page
  [repo-url content]
  (spec/validate :repos/url repo-url)
  (let [repo-dir (util/get-repo-dir repo-url)
        path (str (config/get-pages-directory) "/how_to_make_dummy_notes.md")
        file-path (str "/" path)]
    (p/let [_ (-> (fs/mkdir (str repo-dir "/" (config/get-pages-directory)))
                  (p/catch (fn [_e])))
            _file-exists? (fs/create-if-not-exists repo-dir file-path content)]
      (db/reset-file! repo-url path content))))

(defn create-today-journal-if-not-exists
  ([repo-url]
   (create-today-journal-if-not-exists repo-url nil))
  ([repo-url content]
   (spec/validate :repos/url repo-url)
   (let [repo-dir (util/get-repo-dir repo-url)
         format (state/get-preferred-format repo-url)
         title (date/today)
         file-name (date/journal-title->default title)
         default-content (util/default-content-with-title format title false)
         template (state/get-journal-template)
         template (if (and template
                           (not (string/blank? template)))
                    template)
         content (cond
                   content
                   content

                   template
                   (str default-content template)

                   :else
                   (util/default-content-with-title format title true))
         path (str config/default-journals-directory "/" file-name "."
                   (config/get-file-extension format))
         file-path (str "/" path)
         page-exists? (db/entity repo-url [:page/name (string/lower-case title)])
         empty-blocks? (empty? (db/get-page-blocks-no-cache repo-url (string/lower-case title)))]
     (when (or empty-blocks?
               (not page-exists?))
       (p/let [_ (-> (fs/mkdir (str repo-dir "/" config/default-journals-directory))
                     (p/catch (fn [_e])))
               file-exists? (fs/create-if-not-exists repo-dir file-path content)]
         (when-not file-exists?
           (db/reset-file! repo-url path content)
           (ui-handler/re-render-root!)
           (git-handler/git-add repo-url path)))))))

(defn create-default-files!
  [repo-url]
<<<<<<< HEAD
  (spec/validate :repos/url repo-url)
  (when-let [name (get-in @state/state [:me :name])]
    (create-config-file-if-not-exists repo-url)
    (create-today-journal-if-not-exists repo-url)
    (create-contents-file repo-url)
    (create-custom-theme repo-url)))
=======
  (create-config-file-if-not-exists repo-url)
  (create-today-journal-if-not-exists repo-url)
  (create-contents-file repo-url)
  (create-custom-theme repo-url))

(defn- parse-files-and-load-to-db!
  [repo-url files contents {:keys [first-clone? delete-files delete-blocks re-render? additional-files-info]}]
  (state/set-state! :repo/loading-files? false)
  (state/set-state! :repo/importing-to-db? true)
  (let [parsed-files (filter
                      (fn [[file _]]
                        (let [format (format/get-format file)]
                          (contains? config/mldoc-support-formats format)))
                      contents)
        blocks-pages (if (seq parsed-files)
                       (db/extract-all-blocks-pages repo-url parsed-files)
                       [])]
    (db/reset-contents-and-blocks! repo-url contents blocks-pages delete-files delete-blocks)
    (let [config-file (str config/app-name "/" config/config-file)]
      (if (contains? (set files) config-file)
        (when-let [content (get contents config-file)]
          (file-handler/restore-config! repo-url content true))))
    (when first-clone? (create-default-files! repo-url))
    (state/set-state! :repo/importing-to-db? false)
    (when re-render?
      (ui-handler/re-render-root!))))
>>>>>>> 47d2ca04

(defn- parse-files-and-load-to-db!
  [repo-url files contents {:keys [first-clone? delete-files delete-blocks re-render? additional-files-info]}]
  (state/set-state! :repo/loading-files? false)
  (state/set-state! :repo/importing-to-db? true)
  (let [parsed-files (filter
                      (fn [[file _]]
                        (let [format (format/get-format file)]
                          (contains? config/mldoc-support-formats format)))
                      contents)
        blocks-pages (if (seq parsed-files)
                       (db/extract-all-blocks-pages repo-url parsed-files)
                       [])]
    (db/reset-contents-and-blocks! repo-url contents blocks-pages delete-files delete-blocks)
    (let [config-file (str config/app-name "/" config/config-file)]
      (if (contains? (set files) config-file)
        (when-let [content (get contents config-file)]
          (file-handler/restore-config! repo-url content true))))
    (when first-clone? (create-default-files! repo-url))
    (state/set-state! :repo/importing-to-db? false)
    (when re-render?
      (ui-handler/re-render-root!))))

(defn load-repo-to-db!
  [repo-url {:keys [first-clone? diffs nfs-files nfs-contents additional-files-info]}]
<<<<<<< HEAD
  (spec/validate :repos/url repo-url)
=======
>>>>>>> 47d2ca04
  (let [load-contents (fn [files option]
                        (file-handler/load-files-contents!
                         repo-url
                         files
                         (fn [contents] (parse-files-and-load-to-db! repo-url files contents option))))]
    (cond
      (seq nfs-files)
      (parse-files-and-load-to-db! repo-url nfs-files nfs-contents
                                   {:first-clone? true
                                    :additional-files-info additional-files-info})

      first-clone?
      (->
       (p/let [files (file-handler/load-files repo-url)]
         (load-contents files {:first-clone? first-clone?}))
       (p/catch (fn [error]
                  (println "loading files failed: ")
                  (js/console.dir error)
                  ;; Empty repo
                  (create-default-files! repo-url)
                  (state/set-state! :repo/loading-files? false))))

      :else
      (when (seq diffs)
        (let [filter-diffs (fn [type] (->> (filter (fn [f] (= type (:type f))) diffs)
                                           (map :path)))
              remove-files (filter-diffs "remove")
              modify-files (filter-diffs "modify")
              add-files (filter-diffs "add")
              delete-files (if (seq remove-files)
                             (db/delete-files remove-files))
              delete-blocks (db/delete-blocks repo-url (concat remove-files modify-files))
              delete-pages (if (seq remove-files)
                             (db/delete-pages-by-files remove-files)
                             [])
              add-or-modify-files (util/remove-nils (concat add-files modify-files))]
          (load-contents add-or-modify-files
                         {:first-clone? first-clone?
                          :delete-files (concat delete-files delete-pages)
                          :delete-blocks delete-blocks
                          :re-render? true}))))))

(defn persist-repo!
  [repo]
  (spec/validate :repos/url repo)
  (when-let [files-conn (db/get-files-conn repo)]
    (db/persist repo @files-conn true))
  (when-let [db (db/get-conn repo)]
    (db/persist repo db false)))

(defn load-db-and-journals!
  [repo-url diffs first-clone?]
  (spec/validate :repos/url repo-url)
  (when (or diffs first-clone?)
    (load-repo-to-db! repo-url {:first-clone? first-clone?
                                :diffs diffs})))

(defn transact-react-and-alter-file!
  [repo tx transact-option files]
  (spec/validate :repos/url repo)
  (let [files (remove nil? files)
        pages (->> (map db/get-file-page (map first files))
                   (remove nil?))]
    (db/transact-react!
     repo
     tx
     transact-option)
    (when (seq pages)
      (let [children-tx (mapcat #(db/rebuild-page-blocks-children repo %) pages)]
        (when (seq children-tx)
          (db/transact! repo children-tx)))))
  (when (seq files)
    (file-handler/alter-files repo files)))

(defn persist-repo-metadata!
  [repo]
  (spec/validate :repos/url repo)
  (let [files (db/get-files repo)]
    (when (seq files)
      (let [data (db/get-sync-metadata repo)
            data-str (pr-str data)]
        (file-handler/alter-file repo
                                 (str config/app-name "/" config/metadata-file)
                                 data-str
                                 {:reset? false})))))

(defn periodically-persist-app-metadata
  [repo-url]
  (js/setInterval #(persist-repo-metadata! repo-url)
                  (* 5 60 1000)))

(declare push)

(defn get-diff-result
  [repo-url]
  (p/let [remote-latest-commit (common-handler/get-remote-ref repo-url)
          local-latest-commit (common-handler/get-ref repo-url)]
    (git/get-local-diffs repo-url local-latest-commit remote-latest-commit)))

(defn pull
  [repo-url {:keys [force-pull? show-diff?]
             :or {force-pull? false
                  show-diff? false}}]
  (spec/validate :repos/url repo-url)
  (when (and
         (db/get-conn repo-url true)
         (db/cloned? repo-url))
    (p/let [remote-latest-commit (common-handler/get-remote-ref repo-url)
            local-latest-commit (common-handler/get-ref repo-url)
            descendent? (git/descendent? repo-url local-latest-commit remote-latest-commit)]
      (when (or (= local-latest-commit remote-latest-commit)
                (nil? local-latest-commit)
                (not descendent?)
                force-pull?)
        (p/let [files (js/window.workerThread.getChangedFiles (util/get-repo-dir repo-url))]
          (when (empty? files)
            (let [status (db/get-key-value repo-url :git/status)]
              (when (or
                     force-pull?
                     (and
                      (not= status :pushing)
                      (not (state/get-edit-input-id))
                      (not (state/in-draw-mode?))
                      ;; don't pull if git conflicts not resolved yet
                      (or
                       show-diff?
                       (and (not show-diff?)
                            (empty? @state/diffs)))))
                (git-handler/set-git-status! repo-url :pulling)
                (->
                 (p/let [token (helper/get-github-token repo-url)
                         result (git/fetch repo-url token)]
                   (let [{:keys [fetchHead]} (bean/->clj result)]
                     (-> (git/merge repo-url)
                         (p/then (fn [result]
                                   (-> (git/checkout repo-url)
                                       (p/then (fn [result]
                                                 (git-handler/set-git-status! repo-url nil)
                                                 (git-handler/set-git-last-pulled-at! repo-url)
                                                 (when (and local-latest-commit fetchHead
                                                            (not= local-latest-commit fetchHead))
                                                   (p/let [diffs (git/get-diffs repo-url local-latest-commit fetchHead)]
                                                     (when (seq diffs)
                                                       (load-db-and-journals! repo-url diffs false))))
                                                 (common-handler/check-changed-files-status repo-url)))
                                       (p/catch (fn [error]
                                                  (git-handler/set-git-status! repo-url :checkout-failed)
                                                  (git-handler/set-git-error! repo-url error))))))
                         (p/catch (fn [error]
                                    (println "Git pull error:")
                                    (js/console.error error)
                                    (git-handler/set-git-status! repo-url :merge-failed)
                                    (git-handler/set-git-error! repo-url error)
                                    (p/let [result (get-diff-result repo-url)]
                                      (if (seq result)
                                        (do
                                          (notification/show!
                                           [:p.content
                                            "Failed to merge, please "
                                            [:span.font-bold
                                             "resolve any diffs first."]]
                                           :error)
                                          (route-handler/redirect! {:to :diff}))
                                        (push repo-url {:merge-push-no-diff? true
                                                        :commit-message "Merge push without diffed files"}))))))))
                 (p/catch (fn [error]
                            (println "Pull error:" (str error))
                            (js/console.error error)
                            (git-handler/set-git-status! repo-url :pull-failed)
                            (when (or (string/includes? (str error) "401")
                                      (string/includes? (str error) "404"))
                              (show-install-error! repo-url (util/format "Failed to fetch %s." repo-url))))))))))))))

(defn push
  [repo-url {:keys [commit-message merge-push-no-diff?]
             :or {commit-message "Logseq auto save"
                  merge-push-no-diff? false}}]
  (spec/validate :repos/url repo-url)
  (let [status (db/get-key-value repo-url :git/status)]
    (if (and
         (db/cloned? repo-url)
         (not (state/get-edit-input-id))
         (not= status :pushing))
      (-> (p/let [files (js/window.workerThread.getChangedFiles (util/get-repo-dir (state/get-current-repo)))]
            (when (or (seq files) merge-push-no-diff?)
              ;; auto commit if there are any un-committed changes
              (let [commit-message (if (string/blank? commit-message)
                                     "Logseq auto save"
                                     commit-message)]
                (p/let [commit-oid (git/commit repo-url commit-message)
                        token (helper/get-github-token repo-url)
                        status (db/get-key-value repo-url :git/status)]
                  (when (and token (not= status :pushing))
                    (git-handler/set-git-status! repo-url :pushing)
                    (util/p-handle
                     (git/push repo-url token merge-push-no-diff?)
                     (fn [result]
                       (git-handler/set-git-status! repo-url nil)
                       (git-handler/set-git-error! repo-url nil)
                       (common-handler/check-changed-files-status repo-url))
                     (fn [error]
                       (log/error :git/push-error error)
                       (js/console.error error)
                       (common-handler/check-changed-files-status repo-url)
                       (do
                         (git-handler/set-git-status! repo-url :push-failed)
                         (git-handler/set-git-error! repo-url error)
                         (when (state/online?)
                           (pull repo-url {:force-pull? true
                                           :show-diff? true}))))))))))
          (p/catch (fn [error]
                     (log/error :git/get-changed-files-error error)
                     (git-handler/set-git-status! repo-url :push-failed)
                     (git-handler/set-git-error! repo-url error)
                     (js/console.dir error)))))))

(defn push-if-auto-enabled!
  [repo]
  (spec/validate :repos/url repo)
  (when (state/git-auto-push?)
    (push repo nil)))

(defn pull-current-repo
  []
  (when-let [repo (state/get-current-repo)]
    (pull repo {:force-pull? true})))

(defn clone
  [repo-url]
  (spec/validate :repos/url repo-url)
  (p/let [token (helper/get-github-token repo-url)]
    (when token
      (util/p-handle
       (do
         (state/set-cloning! true)
         (git/clone repo-url token))
       (fn [result]
         (state/set-git-clone-repo! "")
         (state/set-current-repo! repo-url)
         (db/start-db-conn! (:me @state/state) repo-url)
         (db/mark-repo-as-cloned repo-url))
       (fn [e]
         (println "Clone failed, error: ")
         (js/console.error e)
         (state/set-cloning! false)
         (git-handler/set-git-status! repo-url :clone-failed)
         (git-handler/set-git-error! repo-url e)
         (show-install-error! repo-url (util/format "Failed to clone %s." repo-url)))))))

(defn set-config-content!
  [repo path new-config]
  (let [new-content (util/pp-str new-config)]
    (file-handler/alter-file repo path new-content {:reset? false
                                                    :re-render-root? false})))

(defn set-config!
  [k v]
  (when-let [repo (state/get-current-repo)]
    (let [path (str config/app-name "/" config/config-file)]
      (when-let [config (db/get-file-no-sub path)]
        (let [config (try
                       (reader/read-string config)
                       (catch js/Error e
                         (println "Parsing config file failed: ")
                         (js/console.dir e)
                         {}))
              ks (if (vector? k) k [k])
              new-config (assoc-in config ks v)]
          (state/set-config! repo new-config)
          (set-config-content! repo path new-config))))))

(defn remove-repo!
  [{:keys [id url] :as repo}]
  (spec/validate :repos/repo repo)
  (util/delete (str config/api "repos/" id)
               (fn []
                 (db/remove-conn! url)
                 (db/remove-db! url)
                 (db/remove-files-db! url)
                 (fs/rmdir (util/get-repo-dir url))
                 (state/delete-repo! repo))
               (fn [error]
                 (prn "Delete repo failed, error: " error))))

(defn start-repo-db-if-not-exists!
  [repo option]
  (state/set-current-repo! repo)
  (db/start-db-conn! nil repo option))

(defn setup-local-repo-if-not-exists!
  []
  (if js/window.pfs
    (let [repo config/local-repo]
      (p/let [result (-> (fs/mkdir (str "/" repo))
                         (p/catch (fn [_e] nil)))
              _ (state/set-current-repo! repo)
              _ (db/start-db-conn! nil repo)
              _ (when-not config/publishing?
                  (let [dummy-notes (get-in dicts/dicts [:en :tutorial/dummy-notes])]
                    (create-dummy-notes-page repo dummy-notes)))
              _ (when-not config/publishing?
                  (let [tutorial (get-in dicts/dicts [:en :tutorial/text])
                        tutorial (string/replace-first tutorial "$today" (date/today))]
                    (create-today-journal-if-not-exists repo tutorial)))
              _ (create-config-file-if-not-exists repo)
              _ (create-contents-file repo)
              _ (create-custom-theme repo)]
        (state/set-db-restoring! false)))
    (js/setTimeout setup-local-repo-if-not-exists! 100)))

(defn periodically-pull
  [repo-url pull-now?]
  (spec/validate :repos/url repo-url)
  (p/let [token (helper/get-github-token repo-url)]
    (when token
      (when pull-now? (pull repo-url nil))
      (js/setInterval #(pull repo-url nil)
                      (* (config/git-pull-secs) 1000)))))

(defn periodically-push-tasks
  [repo-url]
  (spec/validate :repos/url repo-url)
  (let [push (fn []
               (when (and (not (false? (:git-auto-push (state/get-config repo-url))))
                          ;; (not config/dev?)
)
                 (push repo-url nil)))]
    (js/setInterval push
                    (* (config/git-push-secs) 1000))))

(defn periodically-pull-and-push
  [repo-url {:keys [pull-now?]
             :or {pull-now? true}}]
  (spec/validate :repos/url repo-url)
  (periodically-pull repo-url pull-now?)
  (periodically-push-tasks repo-url))

(defn create-repo!
  [repo-url branch]
  (spec/validate :repos/url repo-url)
  (spec/validate :repos/branch branch)
  (util/post (str config/api "repos")
             {:url repo-url
              :branch branch}
             (fn [result]
               (if (:installation_id result)
                 (set! (.-href js/window.location) config/website)
                 (set! (.-href js/window.location) (str "https://github.com/apps/" config/github-app-name "/installations/new"))))
             (fn [error]
               (println "Something wrong!")
               (js/console.dir error))))

(defn clone-and-pull
  [repo-url]
  (spec/validate :repos/url repo-url)
  (->
   (p/let [_ (clone repo-url)
           _ (git-handler/git-set-username-email! repo-url (:me @state/state))]
     (load-db-and-journals! repo-url nil true)
     (periodically-pull-and-push repo-url {:pull-now? false})
     ;; (periodically-persist-app-metadata repo-url)
)
   (p/catch (fn [error]
              (js/console.error error)))))

(defn clone-and-pull-repos
  [me]
  (spec/validate :state/me me)
  (if (and js/window.git js/window.pfs)
    (doseq [{:keys [id url]} (:repos me)]
      (let [repo url]
        (p/let [config-exists? (fs/file-exists?
                                (util/get-repo-dir url)
                                ".git/config")]
          (if (and config-exists?
                   (db/cloned? repo))
            (do
              (git-handler/git-set-username-email! repo me)
              (periodically-pull-and-push repo {:pull-now? true})
              ;; (periodically-persist-app-metadata repo)
)
            (clone-and-pull repo)))))
    (js/setTimeout (fn []
                     (clone-and-pull-repos me))
                   500)))

(defn rebuild-index!
  [{:keys [id url] :as repo}]
  (spec/validate :repos/repo repo)
  (db/remove-conn! url)
  (db/clear-query-state!)
  (-> (p/let [_ (db/remove-db! url)
              _ (db/remove-files-db! url)
              _ (fs/rmdir (util/get-repo-dir url))]
        (clone-and-pull url))
      (p/catch (fn [error]
                 (prn "Delete repo failed, error: " error)))))

(defn git-commit-and-push!
  [commit-message]
  (when-let [repo (state/get-current-repo)]
    (push repo {:commit-message commit-message})))<|MERGE_RESOLUTION|>--- conflicted
+++ resolved
@@ -150,14 +150,7 @@
 
 (defn create-default-files!
   [repo-url]
-<<<<<<< HEAD
-  (spec/validate :repos/url repo-url)
-  (when-let [name (get-in @state/state [:me :name])]
-    (create-config-file-if-not-exists repo-url)
-    (create-today-journal-if-not-exists repo-url)
-    (create-contents-file repo-url)
-    (create-custom-theme repo-url)))
-=======
+  (spec/validate :repos/url repo-url)
   (create-config-file-if-not-exists repo-url)
   (create-today-journal-if-not-exists repo-url)
   (create-contents-file repo-url)
@@ -184,36 +177,10 @@
     (state/set-state! :repo/importing-to-db? false)
     (when re-render?
       (ui-handler/re-render-root!))))
->>>>>>> 47d2ca04
-
-(defn- parse-files-and-load-to-db!
-  [repo-url files contents {:keys [first-clone? delete-files delete-blocks re-render? additional-files-info]}]
-  (state/set-state! :repo/loading-files? false)
-  (state/set-state! :repo/importing-to-db? true)
-  (let [parsed-files (filter
-                      (fn [[file _]]
-                        (let [format (format/get-format file)]
-                          (contains? config/mldoc-support-formats format)))
-                      contents)
-        blocks-pages (if (seq parsed-files)
-                       (db/extract-all-blocks-pages repo-url parsed-files)
-                       [])]
-    (db/reset-contents-and-blocks! repo-url contents blocks-pages delete-files delete-blocks)
-    (let [config-file (str config/app-name "/" config/config-file)]
-      (if (contains? (set files) config-file)
-        (when-let [content (get contents config-file)]
-          (file-handler/restore-config! repo-url content true))))
-    (when first-clone? (create-default-files! repo-url))
-    (state/set-state! :repo/importing-to-db? false)
-    (when re-render?
-      (ui-handler/re-render-root!))))
 
 (defn load-repo-to-db!
   [repo-url {:keys [first-clone? diffs nfs-files nfs-contents additional-files-info]}]
-<<<<<<< HEAD
-  (spec/validate :repos/url repo-url)
-=======
->>>>>>> 47d2ca04
+  (spec/validate :repos/url repo-url)
   (let [load-contents (fn [files option]
                         (file-handler/load-files-contents!
                          repo-url
