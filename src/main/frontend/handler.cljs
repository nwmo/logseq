(ns frontend.handler
  (:require [frontend.state :as state]
            [frontend.db :as db]
            [frontend.db-schema :as db-schema]
            [frontend.util :as util :refer-macros [profile]]
            [frontend.config :as config]
            [frontend.storage :as storage]
            [clojure.string :as string]
            [promesa.core :as p]
            [cljs-bean.core :as bean]
            [frontend.date :as date]
            [frontend.handler.notification :as notification]
            [frontend.handler.page :as page-handler]
            [frontend.handler.repo :as repo-handler]
            [frontend.handler.file :as file-handler]
            [frontend.handler.ui :as ui-handler]
<<<<<<< HEAD
            [frontend.handler.export :as export-handler]
=======
>>>>>>> 47d2ca04
            [frontend.handler.web.nfs :as nfs]
            [frontend.ui :as ui]
            [goog.object :as gobj]
            [frontend.helper :as helper]
            [frontend.idb :as idb]))

(defn- watch-for-date!
  []
  (js/setInterval (fn []
                    (state/set-today! (date/today))
                    (when-let [repo (state/get-current-repo)]
                      (when (db/cloned? repo)
                        (let [today-page (string/lower-case (date/today))]
                          (when (empty? (db/get-page-blocks-no-cache repo today-page))
                            (repo-handler/create-today-journal-if-not-exists repo))))))
                  1000))

(defn store-schema!
  []
  (storage/set :db-schema db-schema/schema))

(defn schema-changed?
  []
  (when-let [schema (storage/get :db-schema)]
    (not= schema db-schema/schema)))

(defn- get-me-and-repos
  []
  (let [me (and js/window.user (bean/->clj js/window.user))
        logged? (:name me)
        repos (if logged?
                (:repos me)
                [{:url config/local-repo}])]
    {:me me
     :logged? logged?
     :repos repos}))

(declare restore-and-setup!)

(defn clear-stores-and-refresh!
  []
  (p/let [_ (db/clear-local-storage-and-idb!)]
    (let [{:keys [me logged? repos]} (get-me-and-repos)]
      (js/window.location.reload))))

(defn restore-and-setup!
  [me repos logged?]
<<<<<<< HEAD
  (let [interval (atom nil)
=======
  ;; wait until pfs is loaded
  (let [interval (atom nil)
        db-schema-changed-handler repo-handler/rebuild-index!
>>>>>>> 47d2ca04
        inner-fn (fn []
                   (when (and @interval js/window.pfs)
                     (js/clearInterval @interval)
                     (reset! interval nil)
                     (-> (p/all (db/restore! (assoc me :repos repos)
                                             (fn [repo]
                                               (file-handler/restore-config! repo false)
                                               (ui-handler/add-style-if-exists!))))
                         (p/then
                          (fn []
                            (cond
                              (and (not logged?)
                                   (not (seq (db/get-files config/local-repo)))
                                   ;; Not native local directory
                                   (not (some config/local-db? (map :url repos))))
                              (repo-handler/setup-local-repo-if-not-exists!)

                              :else
                              (state/set-db-restoring! false))

                            (if (schema-changed?)
                              (do
                                (notification/show!
                                 [:p "Database schema changed, your notes will be exported as zip files, your repos will be re-indexed then."]
                                 :warning
                                 false)
                                (let [export-repos (for [repo repos]
                                                     (when-let [url (:url repo)]
                                                       (println "Export repo: " url)
                                                       (export-handler/export-repo-as-zip! url)))]
                                  (-> (p/all export-repos)
                                      (p/then (fn []
                                                (store-schema!)
                                                (js/setTimeout clear-stores-and-refresh! 5000)))
                                      (p/catch (fn [error]
                                                 (log/error :export/zip {:error error
                                                                         :repos repos}))))))
                              (store-schema!))

                            (page-handler/init-commands!)
                            (if (seq (:repos me))
                              ;; FIXME: handle error
                              (helper/request-app-tokens!
                               (fn []
                                 (repo-handler/clone-and-pull-repos me))
                               (fn []
                                 (js/console.error "Failed to request GitHub app tokens."))))

                            (watch-for-date!))))))]
    ;; clear this interval
    (let [interval-id (js/setInterval inner-fn 50)]
      (reset! interval interval-id))))

(defn persist-repo-to-indexeddb!
  ([]
   (persist-repo-to-indexeddb! false))
  ([force?]
   (let [status (state/get-repo-persist-status)]
     (doseq [[repo {:keys [last-stored-at last-modified-at] :as repo-status}] status]
       (when (and (> last-modified-at last-stored-at)
                  (or force?
                      (and (state/get-edit-input-id)
                           (> (- (util/time-ms) last-stored-at) (* 5 60 1000)) ; 5 minutes
)
                      (nil? (state/get-edit-input-id))))
         (p/let [_ (repo-handler/persist-repo! repo)]
           (state/update-repo-last-stored-at! repo)))))))

(defn periodically-persist-repo-to-indexeddb!
  []
  (js/setInterval persist-repo-to-indexeddb! (* 5 1000)))

(defn set-save-before-unload! []
  (.addEventListener js/window "beforeunload"
                     (fn [e]
                       (when (state/repos-need-to-be-stored?)
                         (let [notification-id (atom nil)]
                           (let [id (notification/show!
                                     [:div
                                      [:p "It seems that you have some unsaved changes!"]
                                      (ui/button "Save"
                                                 :on-click (fn [e]
                                                             (persist-repo-to-indexeddb!)
                                                             (notification/show!
                                                              "Saved successfully!"
                                                              :success)
                                                             (and @notification-id (notification/clear! @notification-id))))]
                                     :warning
                                     false)]
                             (reset! notification-id id)))
                         (let [message "\\o/"]
                           (set! (.-returnValue (or e js/window.event)) message)
                           message)))))

(defn- handle-connection-change
  [e]
  (let [online? (= (gobj/get e "type") "online")]
    (state/set-online! online?)))

(defn set-network-watcher!
  []
  (js/window.addEventListener "online" handle-connection-change)
  (js/window.addEventListener "offline" handle-connection-change))

(defn start!
  [render]
<<<<<<< HEAD
  (let [{:keys [me logged? repos]} (get-me-and-repos)]
=======
  (let [me (and js/window.user (bean/->clj js/window.user))
        logged? (:name me)]
>>>>>>> 47d2ca04
    (when me (state/set-state! :me me))
    (state/set-db-restoring! true)
    (render)

    (set-network-watcher!)

    (util/indexeddb-check?
     (fn [_error]
       (notification/show! "Sorry, it seems that your browser doesn't support IndexedDB, we recommend to use latest Chrome(Chromium) or Firefox(Non-private mode)." :error false)
       (state/set-indexedb-support! false)))

    ;; (nfs/trigger-check!)
    (p/let [nfs-dbs (idb/get-nfs-dbs)
            nfs-dbs (map (fn [db] {:url db}) nfs-dbs)]
      (let [repos (cond
                    logged?
                    (concat
                     (:repos me)
                     nfs-dbs)

                    (seq nfs-dbs)
                    nfs-dbs

                    :else
                    [{:url config/local-repo}])]
<<<<<<< HEAD
        (restore-and-setup! me repos logged?)))
=======
       (restore-and-setup! me repos logged?)))
>>>>>>> 47d2ca04

    (periodically-persist-repo-to-indexeddb!)

    (db/run-batch-txs!))
  (set-save-before-unload!))<|MERGE_RESOLUTION|>--- conflicted
+++ resolved
@@ -14,10 +14,7 @@
             [frontend.handler.repo :as repo-handler]
             [frontend.handler.file :as file-handler]
             [frontend.handler.ui :as ui-handler]
-<<<<<<< HEAD
             [frontend.handler.export :as export-handler]
-=======
->>>>>>> 47d2ca04
             [frontend.handler.web.nfs :as nfs]
             [frontend.ui :as ui]
             [goog.object :as gobj]
@@ -65,13 +62,7 @@
 
 (defn restore-and-setup!
   [me repos logged?]
-<<<<<<< HEAD
   (let [interval (atom nil)
-=======
-  ;; wait until pfs is loaded
-  (let [interval (atom nil)
-        db-schema-changed-handler repo-handler/rebuild-index!
->>>>>>> 47d2ca04
         inner-fn (fn []
                    (when (and @interval js/window.pfs)
                      (js/clearInterval @interval)
@@ -178,12 +169,7 @@
 
 (defn start!
   [render]
-<<<<<<< HEAD
   (let [{:keys [me logged? repos]} (get-me-and-repos)]
-=======
-  (let [me (and js/window.user (bean/->clj js/window.user))
-        logged? (:name me)]
->>>>>>> 47d2ca04
     (when me (state/set-state! :me me))
     (state/set-db-restoring! true)
     (render)
@@ -209,13 +195,7 @@
 
                     :else
                     [{:url config/local-repo}])]
-<<<<<<< HEAD
         (restore-and-setup! me repos logged?)))
-=======
-       (restore-and-setup! me repos logged?)))
->>>>>>> 47d2ca04
-
     (periodically-persist-repo-to-indexeddb!)
-
     (db/run-batch-txs!))
   (set-save-before-unload!))