--- conflicted
+++ resolved
@@ -1,9 +1,5 @@
 (ns frontend.db.model-test
-<<<<<<< HEAD
-  (:require [cljs.test :refer [use-fixtures deftest testing is]]
-=======
-  (:require [cljs.test :refer [use-fixtures deftest is are]]
->>>>>>> 355b1449
+  (:require [cljs.test :refer [use-fixtures deftest testing is are]]
             [frontend.db.model :as model]
             [frontend.test.helper :as test-helper :refer [load-test-files]]
             [logseq.graph-parser.util.block-ref :as block-ref]
