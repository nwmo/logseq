{
    "name": "logseq",
    "version": "0.0.1",
    "private": true,
    "main": "static/electron.js",
    "devDependencies": {
        "@capacitor/cli": "3.2.2",
        "@playwright/test": "^1.16.3",
        "@tailwindcss/ui": "0.7.2",
        "@types/gulp": "^4.0.7",
        "cross-env": "^7.0.3",
        "cssnano": "^4.1.10",
        "del": "^6.0.0",
        "gulp": "^4.0.2",
        "gulp-clean-css": "^4.3.0",
        "npm-run-all": "^4.1.5",
        "playwright": "^1.16.3",
        "postcss": "8.2.10",
        "postcss-cli": "8.3.1",
        "postcss-import": "^14.0.0",
        "postcss-import-ext-glob": "^2.0.1",
        "postcss-nested": "5.0.5",
        "purgecss": "4.0.2",
        "shadow-cljs": "2.15.3",
        "stylelint": "^13.8.0",
        "stylelint-config-standard": "^20.0.0",
        "tailwindcss": "2.2.4",
        "typescript": "^4.4.3"
    },
    "scripts": {
        "watch": "run-p gulp:watch cljs:watch",
        "electron-watch": "run-p gulp:watch cljs:electron-watch",
        "app-watch": "run-p gulp:watch cljs:app-watch",
        "release": "run-s gulp:build cljs:release",
        "release-app": "run-s gulp:build cljs:release-app",
        "dev-release-app": "run-s gulp:build cljs:dev-release-app",
        "dev-electron-app": "gulp electron",
        "release-electron": "run-s gulp:build && gulp electronMaker",
        "debug-electron": "cd static/ && yarn electron:debug",
        "e2e-test": "npx playwright test --reporter github",
        "run-android-release": "yarn clean && yarn release-app && rm -rf ./public/static && rm -rf ./static/js/*.map && mv static ./public && npx cap sync android && npx cap run android",
        "run-ios-release": "yarn clean && yarn release-app && rm -rf ./public/static && rm -rf ./static/js/*.map && mv static ./public && npx cap sync ios && npx cap run ios",
        "clean": "gulp clean",
        "test": "run-s cljs:test cljs:run-test",
        "report": "run-s cljs:report",
        "style:lint": "stylelint \"src/**/*.css\" ",
        "gulp:watch": "gulp watch",
        "gulp:build": "cross-env NODE_ENV=production gulp build",
        "css:build": "postcss tailwind.all.css -o static/css/style.css --verbose --env production",
        "css:watch": "TAILWIND_MODE=watch postcss tailwind.all.css -o static/css/style.css --verbose --watch",
        "cljs:watch": "PATCH_PARSER_WORKER=$(cat \"./templates/patch.parser.worker.js\" | sed -e \"s#PWD_ROOT#`pwd`#g\") clojure -M:cljs watch parser-worker app electron",
        "cljs:app-watch": "PATCH_PARSER_WORKER=$(cat \"./templates/patch.parser.worker.js\" | sed -e \"s#PWD_ROOT#`pwd`#g\") clojure -M:cljs watch parser-worker app",
        "cljs:electron-watch": "PATCH_PARSER_WORKER=$(cat \"./templates/patch.parser.worker.js\" | sed -e \"s#PWD_ROOT#`pwd`#g\") clojure -M:cljs watch parser-worker app electron",
        "cljs:release": "clojure -M:cljs release parser-worker app publishing electron",
        "cljs:release-electron": "clojure -M:cljs release parser-worker app publishing electron --debug",
        "cljs:release-app": "clojure -M:cljs release parser-worker app",
        "cljs:test": "clojure -M:test compile test",
        "cljs:run-test": "node static/tests.js",
        "cljs:dev-release-app": "clojure -M:cljs release app --config-merge '{:closure-defines {frontend.config/DEV-RELEASE true}}'",
        "cljs:debug": "clojure -M:cljs release parser-worker app --debug",
        "cljs:report": "clojure -M:cljs run shadow.cljs.build-report parser-worker app report.html",
        "cljs:build-electron": "clojure -A:cljs compile parser-worker app electron",
        "cljs:lint": "clojure -M:clj-kondo --parallel --lint src"
    },
    "dependencies": {
        "@capacitor/android": "3.2.2",
        "@capacitor/app": "1.0.6",
        "@capacitor/core": "3.2.2",
        "@capacitor/filesystem": "1.0.6",
        "@capacitor/ios": "3.2.2",
        "@capacitor/splash-screen": "1.1.3",
<<<<<<< HEAD
        "@capacitor/camera": "1.2.1", 
        "@excalidraw/excalidraw": "0.4.2",
=======
        "@excalidraw/excalidraw": "0.4.3",
>>>>>>> 966ce3c7
        "@kanru/rage-wasm": "0.2.1",
        "@sentry/browser": "6.4.1",
        "@sentry/electron": "2.5.1",
        "@tabler/icons": "1.41.2",
        "@tippyjs/react": "4.2.5",
        "chokidar": "3.5.1",
        "chrono-node": "2.2.4",
        "codemirror": "5.58.1",
        "d3-force": "3.0.0",
        "diff": "5.0.0",
        "diff-match-patch": "1.0.5",
        "electron": "15.1.2",
        "fs": "0.0.1-security",
        "fs-extra": "9.1.0",
        "fuse.js": "6.4.6",
        "graphology": "0.20.0",
        "gulp-cached": "1.1.1",
        "highlight.js": "10.4.1",
        "ignore": "5.1.8",
        "is-svg": "4.2.2",
        "jszip": "3.5.0",
        "mldoc": "1.2.5",
        "path": "0.12.7",
        "pixi-graph-fork": "0.2.0",
        "pixi.js": "6.2.0",
        "posthog-js": "1.10.2",
        "react": "17.0.2",
        "react-dom": "17.0.2",
        "react-grid-layout": "0.16.6",
        "react-icons": "2.2.7",
        "react-resize-context": "3.0.0",
        "react-textarea-autosize": "8.0.1",
        "react-tippy": "1.4.0",
        "react-transition-group": "4.3.0",
        "react-tweet-embed": "1.2.2",
        "reakit": "0.11.1",
        "threads": "1.6.5",
        "yargs-parser": "20.2.4"
    }
}<|MERGE_RESOLUTION|>--- conflicted
+++ resolved
@@ -69,12 +69,8 @@
         "@capacitor/filesystem": "1.0.6",
         "@capacitor/ios": "3.2.2",
         "@capacitor/splash-screen": "1.1.3",
-<<<<<<< HEAD
         "@capacitor/camera": "1.2.1", 
         "@excalidraw/excalidraw": "0.4.2",
-=======
-        "@excalidraw/excalidraw": "0.4.3",
->>>>>>> 966ce3c7
         "@kanru/rage-wasm": "0.2.1",
         "@sentry/browser": "6.4.1",
         "@sentry/electron": "2.5.1",
