:root {
  /* --ls-tag-text-opacity: 0.6; */
  /* --ls-tag-text-hover-opacity: 0.8; */
  --ls-page-text-size: 1em;
  --ls-page-title-size: 36px;
  --ls-font-family: 'Inter';
  --border-radius-low: 4px;
  --border-radius-medium: 8px;
}

.dark-theme {
    --ls-primary-background-color: #002b36;
    --ls-secondary-background-color: #073642;
    --ls-tertiary-background-color: #0f4552;
    --ls-quaternary-background-color: #01313d;
    --ls-active-primary-color:  #8ec2c2;
    --ls-active-secondary-color: #d0e8e8;

    --ls-block-properties-background-color: #02222a;
    --ls-search-background-color: var(--ls-primary-background-color);
    --ls-border-color: #0e5263;
    --ls-guideline-color: #0b4a5a;
    --ls-menu-hover-color: var(--ls-secondary-background-color);

    --ls-primary-text-color: #a4b5b6;
    --ls-secondary-text-color: #dfdfdf;
    --ls-title-text-color: #93a1a1;
    --ls-link-text-color: var(--ls-active-primary-color);
    --ls-link-text-hover-color: var(--ls-active-secondary-color);
    --ls-link-ref-text-color: var(--ls-link-text-color);
    --ls-link-ref-text-hover-color: var(--ls-link-text-hover-color);
        --ls-tag-text-color: var(--ls-link-text-color);
        --ls-tag-text-hover-color: var(--ls-link-text-hover-color);

    --ls-block-bullet-border-color: #0f4958;
    --ls-block-bullet-color: #608e91;
    --ls-block-highlight-color: #0a3d4b;
    --ls-selection-background-color: #338FFF;

    --ls-page-checkbox-color: #6093a0;
    --ls-page-checkbox-border-color: var(--ls-primary-background-color);
    --ls-page-blockquote-color: var(--ls-primary-text-color);
    --ls-page-blockquote-bg-color: var(--ls-secondary-background-color);
    --ls-page-blockquote-border-color: var(--ls-border-color);
    --ls-page-inline-code-color: var(--ls-primary-text-color);
    --ls-page-inline-code-bg-color: #01222a;

    --ls-scrollbar-foreground-color: #001F27;
    --ls-scrollbar-background-color: var(--ls-primary-background-color);
    --ls-scrollbar-thumb-hover-color: #b4b4b466;

    --ls-head-text-color: var(--ls-link-text-color);
    --ls-icon-color: var(--ls-link-text-color);
    --ls-search-icon-color: var(--ls-link-text-color);
    --ls-a-chosen-bg: var(--ls-secondary-background-color);
    --ls-right-sidebar-code-bg-color: #04303c;
}

.white-theme {
    --ls-primary-background-color: white;
    --ls-secondary-background-color: #EDF5F2; /* #F9FAF9 */
    --ls-tertiary-background-color: #DBEBE4;
    --ls-quaternary-background-color: #c8e6d9;
    --ls-active-primary-color: #4A9A79;
    --ls-active-secondary-color: #22654A;

    --ls-block-properties-background-color: var(--ls-tertiary-background-color);
    --ls-search-background-color: var(--ls-primary-background-color);
    --ls-border-color: #ccc;
    --ls-guideline-color: rgb(232, 232,232);
    --ls-menu-hover-color: var(--ls-a-chosen-bg);

    --ls-primary-text-color: #24292e;
    --ls-secondary-text-color: #161e2e;
    --ls-title-text-color: #222;
    --ls-link-text-color: var(--ls-active-primary-color);
    --ls-link-text-hover-color: var(--ls-active-secondary-color);
    --ls-link-ref-text-color: var(--ls-link-text-color);
    --ls-link-ref-text-hover-color: var(--ls-link-text-hover-color);
	  --ls-tag-text-color: var(--ls-link-text-color);
	  --ls-tag-text-hover-color: var(--ls-link-text-hover-color);

    --ls-block-bullet-border-color: #afcabe;
    --ls-block-bullet-color: #394b59;
    --ls-block-highlight-color: #c0e6fd;
    --ls-selection-background-color: #e4f2ff;

    --ls-page-checkbox-color: var(--ls-active-primary-color);
    --ls-page-checkbox-border-color: #8c8c8c;
    --ls-page-blockquote-color: var(--ls-primary-text-color);
    --ls-page-blockquote-bg-color: transparent;
    --ls-page-blockquote-border-color: var(--ls-active-primary-color);
    --ls-page-inline-code-color: var(--ls-primary-text-color);
    --ls-page-inline-code-bg-color: var(--ls-secondary-background-color);

    --ls-scrollbar-foreground-color: var(--ls-primary-text-color);
    --ls-scrollbar-background-color: var(--ls-primary-background-color);
    --ls-scrollbar-thumb-hover-color: var(--ls-secondary-text-color);

    --ls-head-text-color: var(--ls-link-text-color);
    --ls-icon-color: #6b7280;
    --ls-search-icon-color: var(--ls-icon-color);
    --ls-a-chosen-bg: #f4f5f7;
    --ls-right-sidebar-code-bg-color: var(--ls-secondary-background-color);
}

html {
  font-family: var(--ls-font-family), Inter, sans-serif, system-ui, -apple-system, BlinkMacSystemFont, "Segoe UI", Roboto, "Helvetica Neue", Arial, "Noto Sans", serif, Apple Color Emoji, Segoe UI Emoji, Segoe UI Symbol !important;
}

@supports (font-variation-settings: normal) {
  html {
    font-family: 'Inter var', sans-serif;
  }
}

a svg {
  color: var(--ls-icon-color);
}

html, body, #root, #draw {
  height: 100%;
}

html, body {
  background-color: #002b36;
}

body {
  color: #24292e;
  line-height: 1.5;
}

.form-checkbox {
  -webkit-appearance: none;
  -moz-appearance: none;
  appearance: none
}

.ls-center {
  position: absolute;
  top: 50%;
  left: 50%;
  transform: translate(-50%, -50%);
}

.-mr-14 {
  margin-right: -3.5rem;
}

textarea {
    overflow: hidden;
    padding: 8px;
    border: 1px solid rgba(39,41,43,.15);
    border-radius: var(--border-radius-low);
    font-size: 1em;
    line-height: 1.5;
    width: 100%;
    resize: none;
    outline: none;
    font-weight: inherit;
    letter-spacing: inherit;
}

ul {
  list-style: circle;
  margin-left: 1.2em;
}

ol {
  list-style: decimal;
  margin-left: 1.2em;
}

.content p, .content div {
  word-break: break-word;
}

#journals .journal {
  border-top: 1px solid;
  border-top-color: #738694;
  border-top-color: var(--ls-border-color);
  padding: 48px 0;
  margin: 24px 0 128px 0;
}

#journals .journal:first-child {
  border-top: none;
  padding: 0;
  min-height: 500px;
}

#sidebar-nav-wrapper {
  margin-top: 0px;
  border-right: 24px;
  position: sticky;
  top: 0;
  transition: all 200ms ease-in 0s;
  -webkit-transition: all 200ms ease-in 0s;
}

#sidebar-nav-wrapper.enter {
  opacity: 1;
  left: 0;
}

#journals {
  margin-bottom: 70vh;
}

.page {
  margin-top: 24px;
}

p {
  line-height: 1.5;
  margin: 0.5rem 0;
  color: var(--ls-primary-text-color)
}

li p:first-child, .block-body p:first-child {
  margin-top: 0;
}

li p:last-child, .block-body p:last-child {
  margin-bottom: 0;
}

li {
  margin: 0.25rem 0;
}

#search p {
  margin: 0;
}

.pre-white-space {
  white-space: pre;
}

.pre-wrap-white-space {
  white-space: pre-wrap;
}

.pre-line-white-space {
  white-space: pre-line;
}

pre {
  background: #F6F8FA;
  background: var(--ls-secondary-background-color);
}


#journals textarea {
  word-break: break-word;
  overflow: hidden;
}

textarea {
  text-size-adjust: 100%;
}

.cursor-pointer, .cursor {
  cursor: pointer;
}

#left-bar a {
  color: var(--ls-icon-color);
}

a {
  cursor: pointer;
  color: #045591;
  color: var(--ls-link-text-color);
  text-decoration: none;
}

a:hover {
  color: #000;
  color: var(--ls-link-text-hover-color);
}

/* Is this required? */
.content p a:hover {
  text-decoration: none;
  border-bottom: 1px solid;
  border-bottom-color: black;
  border-bottom-color: var(--ls-link-text-hover-color);
}

/* .content a[href^="http"]:after { */
/*     content: '⤴'; */
/* } */

/* .content a:visited { */
/*     color: #921b51; */
/*     border-bottom: 1px solid #921b51; */
/* } */

.content a.initial-color, .content a.initial-color:hover {
  color: initial;
  text-decoration: none;
}

a.block-control, a.block-control:hover {
  text-decoration: none;
  cursor: pointer;
  font-size: 14px;
  min-width: 10px;
  color: initial;
}

.dropdown-caret {
  display: inline-block;
  width: 0;
  height: 0;
  vertical-align: middle;
  content: "";
  border-top-style: solid;
  border-top-width: 4px;
  border-right: 4px solid transparent;
  border-bottom: 0 solid transparent;
  border-left: 4px solid transparent;
}

h1.title {
  margin-bottom: 1.5rem;
  color: #222;
  color: var(--ls-title-text-color);
  font-size: 36px;
  font-size: var(--ls-page-title-size);
}

.page-references h2 {
  color: var(--ls-title-text-color);
}

a.page-ref {
  color: var(--ls-link-text-color);
  font-weight: 500;
}

a.page-ref:hover {
  color: var(--ls-link-text-hover-color)
}

.block-ref {
  color: var(--ls-link-text-color);
  font-weight: 500;
}

.block-ref:hover {
  color: var(--ls-link-text-hover-color)
}



.ls-block {
  min-height: 24px;
}

.block-highlight, .content .selected {
  transition: background-color 0.15s;
  background-color: var(--ls-block-highlight-color);
}

span.timestamp {
  margin: 0 0.25rem;
}

span.priority {
  color: #6b7280;
}

/* page transition */
.fade-enter {
  opacity: 0;
}

.fade-enter.fade-enter-active {
  opacity: 1;
  transition: opacity 500ms ease-in;
}

.fade-exit {
  opacity: 1;
}

.fade-exit.fade-exit-active {
  opacity: 0;
  transition: opacity 300ms ease-in;
}

svg {
  pointer-events: none;
}

.noscroll {
  position: fixed;
  overflow-y: scroll
}

#left-sidebar {
  width: 240px;
  height: 100%;
  top: 0;
  left: -240px;
  position: absolute;
  z-index: 11;
  opacity: 0;
  transition: all 0.25s;
  -webkit-transition: all 0.25s;
  background-color: #002b36;
}

#left-sidebar.enter {
  opacity: 1;
  left: 0;
}

#right-sidebar {
  border-radius: var(--border-radius-medium) 0 0 0;
  position: sticky;
  top: 0;
  transition: all 200ms ease-in 0s;
  -webkit-transition: all 200ms ease-in 0s;
  background-color: #D8E1E8;
  background-color: var(--ls-secondary-background-color);
  padding-bottom: 48px;
}


#right-sidebar.enter {
  opacity: 1;
  right: 0;
}

#right-sidebar .page {
  margin-top: 0;
}

.lds-dual-ring {
  display: inline-block;
}

.lds-dual-ring:after {
  content: " ";
  display: block;
  width: 20px;
  height: 20px;
  margin: 3px;
  border-radius: 50%;
  border: 2px solid;
  border: 2px solid;
  border-color: #24292E transparent;
  border-color: var(--ls-primary-text-color) transparent;
  animation: lds-dual-ring 1.2s linear infinite;
}

@keyframes lds-dual-ring {
  0% {
    transform: rotate(0deg);
  }
  100% {
    transform: rotate(360deg);
  }
}

<<<<<<< HEAD
.canceled, .done {
=======
.loader {
    -webkit-animation: lds-dual-ring 2s infinite linear;
}

.canceled {
>>>>>>> 959aabec
  text-decoration: line-through;
  opacity: 0.6;
}

/* Drawing */
#draw {
  -webkit-app-region: no-drag;
  overflow: hidden;
}

#draw iframe {
  width: 100%;
  height: 100%;
  border: none;
}



a.nav-item:hover, a.star-page:hover {
  background-color: #00242d;
}

.blocks__properties {
  background-color: #f0f8ff;
  background-color: var(--ls-block-properties-background-color);
}

/* block dropdown top, auto-complete, sync dropdown */
.bg-base-3 {
  background-color: #FFF;
  background-color: var(--ls-primary-background-color);
}

/* primary bg */
.h-screen {
  background-color: #FFF;
  background-color: var(--ls-primary-background-color);
}

#head {
  background-color: #FFF;
  background-color: var(--ls-primary-background-color);
}

#search_field {
  background-color: #FFF;
  background-color: var(--ls-search-background-color);
  color: #161e2e;
  color: var(--ls-secondary-text-color);
}

.bg-base-2 {
  background-color: #f0f8ff;
  background-color: var(--ls-secondary-background-color);
}

a.menu-link:hover, button.pull:hover, button.menu:focus {
  background-color: #f4f5f7;
  background-color: var(--ls-menu-hover-color);
}

a.menu-link {
  background-color: #ffffff;
  background-color: var(--ls-primary-background-color);
}

a.menu-link:first-of-type {
  border-top-left-radius: var(--border-radius-low);
  border-top-right-radius: var(--border-radius-low);
}

a.menu-link:last-of-type {
  border-bottom-left-radius: var(--border-radius-low);
  border-bottom-right-radius: var(--border-radius-low);
}

.white-theme #head a {
  color: var(--ls-primary-text-color);
}

button.menu {
  border-right: 1px solid;
  border-right-color: #f0f8ff;
  border-right-color: var(--ls-secondary-background-color);
  color: #24292e;
  color: var(--ls-link-text-color);
}

#root > div {
  color: #24292e;
  color: var(--ls-primary-text-color);
  font-size: var(--ls-page-text-size);
}

#main-content-container {
  font-size: 1em;
}

/* TODO Check this */
.form-checkbox {
  color: #137cbd;
  color: var(--ls-page-checkbox-color);
  background-color: transparent;
  border-radius: 0;
  border: 2px solid;
  border-color: var(--ls-page-checkbox-border-color);
  appearance: none
}

.form-checkbox:checked {
  border: none;
}

.white-theme .form-checkbox:focus{
  border-color: var(--ls-page-checkbox-border-color);
}

.form-checkbox:not(:checked):focus {
  box-shadow: none;
}

.form-checkbox:checked:focus {
  box-shadow: none;
}

input {
  color: var(--ls-primary-text-color);
  background: transparent;
}

/* ever used? */
.focus\:shadow-outline:focus {
  box-shadow: 0 0 0 3px #839496;
}

.form-input:focus { 
  box-shadow: 0 0 0 2px rgba(164, 202, 254, 0.45);
}

.form-select {
  background-color: transparent;
  background-color: var(--ls-primary-background-color);
  background-repeat: no-repeat;
  background-image: url("data:image/svg+xml,%3csvg xmlns='http://www.w3.org/2000/svg' viewBox='0 0 20 20' fill='currentColor'%3e%3cpath d='M7 7l3-3 3 3m0 6l-3 3-3-3' stroke='%239fa6b2' stroke-width='1.5' stroke-linecap='round' stroke-linejoin='round'/%3e%3c/svg%3e");
}

.before-block p {
  margin-bottom: 0;
}

#right-sidebar .sidebar-item {
  border-top: 1px solid;
  border-top-color: #ccc;
  border-top-color: var(--ls-border-color);
  margin-bottom: 24px;
  padding-top: 24px;
}

#right-sidebar .sidebar-item:first-child {
  border-top: none;
}

#global-graph, #page-graph {
  min-height: 100% !important;
  height: 100%;
  width: 100%;
  overflow: hidden;
  position: relative;
  z-index: 4;
}

.opacity-70 {
  opacity: .7;
}

.opacity-80 {
  opacity: .8;
}

*:not(pre) > code {
  font-style: normal !important;
  letter-spacing: 0;
  padding: .1em .4em;
  word-spacing: -.15em;
  background-color: #eee;
  -webkit-border-radius: var(--border-radius-low);
  border-radius: var(--border-radius-low);
  line-height: 1.45;
  text-rendering: optimizeSpeed
}

hr {
  margin: 2rem 0;
  border-color: #ccc;
  border-color: var(--ls-border-color);
}

#search-wrapper svg {
  color: #9fa6b2;
  color: var(--ls-search-icon-color);
  /* margin-left: 6px; */
}

#search-wrapper:focus-within svg {
  color: #4b5563;
  color: var(--ls-link-text-hover-color);
}

.file textarea, .file pre {
  margin: 0;
}

a.button {
  text-decoration: none;
  color: #FFF;
  display: inline;
}

/* ever used? */
a.button:hover, .content a.button {
  color: #FFF;
}

a.menu-link {
  color: var(--ls-link-text-color);
}

.white-theme a.menu-link {
  color: var(--ls-primary-text-color);
}

a.chosen {
  background: var(--ls-a-chosen-bg);
}

.sync-content p {
  margin: 0.25rem 0;
}

code {
  font-size: 85%;
}

pre.code {
  background: #282A36;
  background: var(--ls-secondary-background-color);
  color: #f8f8f2;
  color: var(--ls-primary-text-color);
}

/* Are these reachable? */
#right-sidebar .non-block-editor textarea, #right-sidebar pre, #right-sidebar pre.code {
  background: var(--ls-right-sidebar-code-bg-color);
}

#right-sidebar pre.CodeMirror-line {
  background: #FFFFFF;
}

:not(pre) > code {
  color: var(--ls-page-inline-code-color);
  background: #eeeeee;
  background: var(--ls-page-inline-code-bg-color);
}

mark {
  background: #FEF3AC;
  color: #262626;
  padding: 0 1px;
}

dl {
  margin: 1rem 0;
}

dt {
  margin-bottom: 0.25rem;
  font-weight: bold;
}

:root {
  scrollbar-color: var(--ls-scrollbar-foreground-color) var(--ls-scrollbar-background-color) !important;
  scrollbar-width: thin !important;
}

* {
  scrollbar-width: thin !important;
}

blockquote {
  display: block;
  text-indent: 0em;
  padding: 8px 20px;
  border-left: 4px solid;
  border-left-color: #d3d3d3;
  border-left-color: var(--ls-page-blockquote-border-color);
  background-color: #f7f7f7;
  background-color: var(--ls-page-blockquote-bg-color);
  margin: 1rem 0;
  color: #24292e;
  color: var(--ls-page-blockquote-color);
  font-size: 1.25rem;
}

.dark-theme ::-webkit-scrollbar, .dark-theme ::-webkit-scrollbar-track-piece {
  background-color: var(--ls-scrollbar-background-color);
  border: 4px solid;
  border-color: var(--ls-scrollbar-background-color);
}

.dark-theme ::-webkit-scrollbar-thumb {
  background-color: var(--ls-scrollbar-foreground-color);
  background-clip: padding-box;
  min-height: 28px;
}

.dark-theme ::-webkit-scrollbar-thumb:hover {
  background-color: var(--ls-scrollbar-thumb-hover-color);
}

.svg-shadow {
  -webkit-filter: drop-shadow(1px 1px 2px rgba(0, 0, 0, .7));
  filter: drop-shadow(1px 1px 2px rgba(0, 0, 0, .5));
}


svg.note {
  color: #19407c;
  color: var(--ls-primary-text-color);
}

svg.tip {
  color: var(--ls-active-primary-color);
}

.admonition-icon {
  border-right: 1px solid;
  border-right-color: #ccc;
  border-right-color: var(--ls-border-color);
}

/* make keyframes that tell the start state and the end state of our object */
@-webkit-keyframes fadeIn {
  from {
    opacity: 0;
  }
  to {
    opacity: 1;
  }
}

@-moz-keyframes fadeIn {
  from {
    opacity: 0;
  }
  to {
    opacity: 1;
  }
}

@keyframes fadeIn {
  from {
    opacity: 0;
  }
  to {
    opacity: 1;
  }
}

.fade-in {
  opacity: 0; /* make things invisible upon start */
  -webkit-animation: fadeIn ease-in 1; /* call our keyframe named fadeIn, use animattion ease-in and repeat it only 1 time */
  -moz-animation: fadeIn ease-in 1;
  animation: fadeIn ease-in 1;

  -webkit-animation-fill-mode: forwards; /* this makes sure that after animation is done we remain at the last keyframe value (opacity: 1)*/
  -moz-animation-fill-mode: forwards;
  animation-fill-mode: forwards;

  -webkit-animation-duration: 2s;
  -moz-animation-duration: 2s;
  animation-duration: 2s;
}

.fade-in.one {
  -webkit-animation-delay: 0.5s;
  -moz-animation-delay: 0.5s;
  animation-delay: 0.5s;
}

.fade-in.two {
  -webkit-animation-delay: 1s;
  -moz-animation-delay: 1s;
  animation-delay: 1s;
}

.fade-in.three {
  -webkit-animation-delay: 1.5s;
  -moz-animation-delay: 1.5s;
  animation-delay: 1.5s;
}

.fade-in.four {
  -webkit-animation-delay: 2s;
  -moz-animation-delay: 2s;
  animation-delay: 2s;
}

.block-children {
  border-left: 2px solid;
  border-left-color: #ddd;
  border-left-color: var(--ls-guideline-color);
}

.dnd-separator {
  border-bottom: 3px solid transparent;
}

.dnd-separator-cur {
  border-bottom: 3px solid #999;
}

iframe {
  /* width: 100%; */
  margin: 1rem 0;
}

/* copied from https://github.com/drdogbot7/tailwindcss-responsive-embed */
.embed-responsive {
  position: relative;
  display: block;
  height: 0;
  padding: 0;
  overflow: hidden;

  .embed-responsive-item,
  iframe,
  embed,
  object,
  video {
    position: absolute;
    top: 0;
    left: 0;
    bottom: 0;
    height: 100%;
    width: 100%;
    border: 0;
  }

}

.embed-page, .embed-block {
  border-radius: var(--border-radius-low);
}

.aspect-ratio-square {
  padding-top: 100%;
}

.aspect-ratio-16\/9 {
  padding-top: 56.25%;
}

.aspect-ratio-4\/3 {
  padding-top: 75%;
}

.aspect-ratio-21\/9 {
  padding-top: 42.86%;
}

.footdef {
  margin: 1rem 0;
}

.slide .reveal section img {
  margin: 1rem auto;
}

.reveal .progress span {
  display: block;
  height: 100%;
  width: 100%;
  background-color: currentColor;
  transition: transform .8s cubic-bezier(.26, .86, .44, .985);
  transform-origin: 0 0;
  transform: scaleX(0);
}

pre {
  margin: 1rem 0;
}

span.bullet-container {
  display: flex;
  height: 13px;
  width: 13px;
  border-radius: 50%;
  justify-content: center;
  align-items: center;
}

.bullet-container .bullet {
  border-radius: 50%;
  width: 5px;
  height: 5px;
  background-color: #394b59;
  background-color: var(--ls-block-bullet-color);
}

.bullet-closed {
  background-color: #ced9e0;
  background-color: var(--ls-block-bullet-border-color);
}

/* use case? */
.doc-mode .block-children {
  border-left: none;
}

.doc-mode .hide-inner-bullet .bullet {
  display: none;
}

.doc-mode {
  margin-left: -16px;
}

.admonitionblock {
  margin: 2rem 0;
}

li:first-child {
  margin-top: 0;
}

.abstract {
  margin: 2rem 0;
  width: 80%;
  font-style: italic;
}

.abstract p:last-of-type:before {
  content: "    ";
  white-space: pre;
}

a.warning, span.warning {
  background: #F56565;
  padding: .1em .4em;
  border-radius: var(--border-radius-low);
  color: #fff;
}

/* use case? */
.content a.warning {
  color: #fff;
}

.draw {
  display: flex;
  position: fixed;
  top: 0;
  bottom: 0;
  left: 0;
  right: 0;
}

.excalidraw-embed .draw {
  position: relative;
}

button.context-menu-option {
  font-size: 14px;
}

.popover .context-menu li {
  margin: 0;
}

::selection {
  background: var(--ls-selection-background-color);
  color: var(--ls-primary-text-color);
}

::-moz-selection {
  background: var(--ls-selection-background-color);
  color: var(--ls-primary-text-color);
}

.dropdown-overflow-auto {
  max-height: 400px;
  overflow-y: auto;
}

.notification-area {
  background-color: #FFF;
  background-color: var(--ls-tertiary-background-color);
  color: var(--ls-primary-text-color);
}

.content img {
  margin-top: .5rem;
  margin-bottom: .5rem;
}

a.login {
  color: #444;
  color: var(--ls-link-text-color);
}

a.login:hover {
  color: #000;
  color: var(--ls-link-text-hover-color);
}

.marker-switch {
  display: inline;
  font-size: 85%;
  margin-right: 6px;
  margin-left: 2px;
  border-radius: 3px;
  font-weight: 500;
  display: inline-block;
  width: 16px;
  height: 18px;
  opacity: 0.5;
  padding: 0 2px 0 2px;
  border: 1px solid;
  line-height: 1.3;
}

a.marker-switch:hover {
  opacity: 1;
}

a.tooltip-priority {
  display: contents;
  position: absolute;
  left: 0;
}

a.tooltip-priority::after {
  content: attr(priority);
  margin-right: 10px;
}

.page-drop-options {
  width: 18em;
}

.help table thead tr th {
  width: 80%;
}

pre {
  line-height: 1.45em;
  overflow: auto;
}

#intro p {
  margin: 15px 0;
}

#intro h1, #intro h2 {
  margin: 2.5em 0 0.5em;
}

#intro h2 {
  font-size: 1.4em;
}

#intro img {
  margin: 5em 0;
}

#intro h3 {
  font-size: 1.275em;
  margin: 1.5em 0 0.5em;
}

#intro h4 {
  font-size: 1.175em;
  margin: 1em 0 0.5em;
}

#intro .content {
  flex-direction: column;
  align-items: center;
}

.ls-block, .foldable-title {
    max-width: 700px;
}

.fixed-width {
  max-width: 665px;
}

.ls-block, .editor-wrapper {
  margin: 0 auto;
}

.center, .foldable-title {
  margin: 0 auto;
}

img, video {
  margin-left: auto;
  margin-right: auto;
}

.ls-block img {
  box-shadow: 0 20px 25px -5px rgba(0, 0, 0, .1), 0 10px 10px -5px rgba(0, 0, 0, .04);
}

#intro img {
  max-width: 100%;
}

.w10 {
  max-width: 10%;
}

.w20 {
  max-width: 20%;
}

.w30 {
  max-width: 30%;
}

.w40 {
  max-width: 40%;
}

.w50 {
  max-width: 50%;
}

.w60 {
  max-width: 60%;
}

.w70 {
  max-width: 70%;
}

.w80 {
  max-width: 80%;
}

.w90 {
  max-width: 90%;
}

.w100 {
  max-width: 100%;
}

summary {
  outline: none;
}

.dropdown-wrapper {
  background-color: #FFFFFF;
  background-color: var(--ls-primary-background-color);
  min-width: 12rem;
}

#right-sidebar .references {
  margin-left: 12px;
}

img.small {
  display: inline;
  width: 20px;
  height: 20px;
  margin-top: 0;
  margin-bottom: 0;
}

a.tag {
  opacity: 0.6;
  opacity: var(--ls-tag-text-opacity);
  color: #045591;
  color: var(--ls-tag-text-color);
}

a.tag:hover {
  opacity: 0.8;
  opacity: var(--ls-tag-text-hover-opacity);
  color: #045591;
  color: var(--ls-tag-text-hover-color);
}

#diffs-body textarea {
  color: #a4b5b6;
  color: var(--ls-primary-text-color);
}

.notifications {
  position: absolute;
  z-index: 99;
  width: 100%;
  top: 3.2em;
}

.ls-block h1 {
  font-size: 2em;
  margin: .67em 0
}

.ls-block h2 {
  font-size: 1.5em;
  margin: .75em 0
}

.ls-block h3 {
  font-size: 1.17em;
  margin: .83em 0
}

.ls-block h4 {
  margin: 1.12em 0
}

.ls-block h5 {
  font-size: .83em;
  margin: 1.5em 0
}

.ls-block h6 {
  font-size: .75em;
  margin: 1.67em 0
}

.ls-block h1, .ls-block h2, .ls-block h3, .ls-block h4, .ls-block h5, .ls-block h6 {
  font-weight: 600
}

.bullet-container .bullet-heading {
  background-color: #8fbc8f;
  background-color: var(--ls-block-bullet-color);
}

.heading-bg {
  border-radius: 50%;
  width: 12px;
  height: 12px;
}

.videoWrapper {
  position: relative;
  padding-bottom: 56.25%; /* 16:9 */
  height: 0;
}

.videoWrapper iframe {
  position: absolute;
  top: 0;
  left: 0;
  width: 100%;
  height: 100%;
}

/* TODO: add all tailwind supported bg colors */
.bg-pink-100 {
  background-color: #fff5f7;
}

.bg-pink-200 {
  background-color: #fed7e2;
}

.bg-pink-300 {
  background-color: #fbb6ce;
}

.bg-pink-400 {
  background-color: #f687b3;
}

.bg-pink-500 {
  background-color: #ed64a6;
}

.bg-pink-600 {
  background-color: #d53f8c;
}

.bg-pink-700 {
  background-color: #b83280;
}

.bg-pink-800 {
  background-color: #97266d;
}

.bg-pink-900 {
  background-color: #702459;
}

.block-body blockquote:first-child, .block-body pre:first-child {
  margin-top: 8px;
  margin-bottom: 8px;
}

.extensions__code>.CodeMirror {
  height: auto;
  margin: 6px 0 0 0;
  font-family: Fira Code, Monaco, Menlo, Consolas, 'COURIER NEW', monospace;
}

.add-button-link:hover .addButton > .circle {
  opacity: 1;
}

.addButton > .circle {
  opacity: 0;
}

.addButton {
  display: block;
  margin-left: 12px;
  margin-top: 6.5px;
  width: 20px;
  height: 20px;
  opacity: 0.5;
}

/* FIXME: */

.dark-theme input {
  color: var(--ls-secondary-text-color);
}

.dark-theme input.form-input {
  background: none;
}

.dark-theme .form-checkbox {
  color: #6093a0;
  color: var(--ls-page-checkbox-color);
  background-color: #6093a0;
  background-color: var(--ls-page-checkbox-color);
  border: none;
  border-radius: var(--border-radius-low);
}

#right-sidebar .bg-base-2,
#right-sidebar blockquote {
  background-color: var(--ls-tertiary-background-color);
}

.white-theme a.right-sidebar-button {
  color: var(--ls-link-text-color);
}

.white-theme a.right-sidebar-button:hover {
  color: var(--ls-link-text-hover-color);
}

.absolute-modal {
  background: var(--ls-primary-background-color);
}

/* FIXME: not sure why this is not working for ui/toggle */
.translate-x-5 {
  --transform-translate-x: 1.25rem;
}

/* region App global modules */
#mobile-editor-toolbar {
  position: fixed;
  bottom: 0;
  width: 100%;
  left: 0;
  justify-content: center;
  height: 2.5rem;
  display: flex;
  align-items: center;
  z-index: 9999;

  transition: top .3s;
}

#mobile-editor-toolbar > button {
  padding: 5px;
}

// auto complete
#ui__ac {
  @apply rounded-md shadow-xs bg-base-3;
}

#ui__ac-inner {
  max-height: 400px;
  overflow-x: hidden;
  overflow-y: auto;
  position: relative;
  -webkit-overflow-scrolling: touch;

  > .menu-link {
    padding: 6px 0;
  }
}

/* endregion */

/* Hide scrollbar for IE, Edge and Firefox */
.hide-scrollbar {
    -ms-overflow-style: none;  /* IE and Edge */
    scrollbar-width: none !important;  /* Firefox */
}

/* Hide scrollbar for Chrome, Safari and Opera */
.hide-scrollbar::-webkit-scrollbar {
    display: none;
}

.left {
    float: left;
}
.right {
    float: right;
}<|MERGE_RESOLUTION|>--- conflicted
+++ resolved
@@ -467,15 +467,11 @@
   }
 }
 
-<<<<<<< HEAD
-.canceled, .done {
-=======
 .loader {
     -webkit-animation: lds-dual-ring 2s infinite linear;
 }
 
-.canceled {
->>>>>>> 959aabec
+.canceled .done {
   text-decoration: line-through;
   opacity: 0.6;
 }
